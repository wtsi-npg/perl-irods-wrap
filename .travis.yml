language: perl
sudo: required

perl:
  - "5.16"
  - "5.22-shrplib"

addons:
  postgresql: "9.3"

services:
  - rabbitmq

env:
  global:
    - PGVERSION="9.3"
    - JANSSON_VERSION="2.9"
    - BATON_VERSION="1.0.0"
    - DISPOSABLE_IRODS_VERSION="1.2"
    - RENCI_FTP_URL=ftp://ftp.renci.org
    - WTSI_NPG_GITHUB_URL=https://github.com/wtsi-npg
    - NPG_RMQ_CONFIG='./etc/rmq_travis_config.json'
    - NPG_RMQ_HOST='localhost'

  matrix:
    - IRODS_VERSION=3.3.1 IRODS_RIP_DIR=/usr/local/irods
    - IRODS_VERSION=4.1.10 PG_PLUGIN_VERSION=1.10 PLATFORM=ubuntu12

before_install:
  # workaround for iRODS buffer overflow
  # see https://github.com/travis-ci/travis-ci/issues/5227
  - sudo hostname "$(hostname | cut -c1-63)"
  - sed -e "s/^\\(127\\.0\\.0\\.1.*\\)/\\1 $(hostname | cut -c1-63)/" /etc/hosts > /tmp/hosts
  - sudo mv /tmp/hosts /etc/hosts
  - ./scripts/travis_before_install.sh

install:
  - ./scripts/travis_install.sh

before_script:
  - ./scripts/rabbitmq_config.sh

script:
  - export PATH=$IRODS_RIP_DIR/iRODS/clients/icommands/bin:$PATH
  - ienv
  - ils
  - ilsresc -l
<<<<<<< HEAD
  - ./scripts/travis_script.sh
=======
  - ./scripts/travis_script.sh
>>>>>>> e0dc1428
<|MERGE_RESOLUTION|>--- conflicted
+++ resolved
@@ -45,8 +45,4 @@
   - ienv
   - ils
   - ilsresc -l
-<<<<<<< HEAD
-  - ./scripts/travis_script.sh
-=======
-  - ./scripts/travis_script.sh
->>>>>>> e0dc1428
+  - ./scripts/travis_script.sh