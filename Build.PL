--- conflicted
+++ resolved
@@ -13,11 +13,7 @@
    dist_author => ['Iain Bancarz <ib5@sanger.ac.uk>',
                    'Keith James <kdj@sanger.ac.uk>'],
    dist_abstract => 'WTSI genotyping data management tools',
-<<<<<<< HEAD
-   dist_version => '0.8.4',
-=======
    dist_version => '0.8.5',
->>>>>>> dd9e857f
    license  => 'gpl',
    requires => {'Carp' => 0,
                 'Test::More' => 0,
