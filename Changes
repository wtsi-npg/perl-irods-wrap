Upcoming

<<<<<<< HEAD
 - Remove RabbitMQ code
=======
 -Rename GBS_PLEX_NAME = gbs_plex to primer_panel in Metadata 
  to match field in mlwarehouse.
>>>>>>> c3390df1

Release 3.11.0

 - Bugfix: handle re-uploading files with no checksum stored
   in iRODS
 - Bugfix: correct the iRODS 4.2.8 test matrix configuration

Release 3.10.0

 - Bugfix: handle listing non-existent collections cleanly.
   See https://github.com/wtsi-npg/perl-irods-wrap/issues/208

 - Remove from test matrix iRODS 4.1.12
 - Add iRODS 4.2.8 to test matrix
    
   iRODS 4.2.8 is marked as an expected failure because we have not yet
   built a Conda package of irods-icommands 4.2.8

 - Remove support for iRODS 3.x

Release 3.9.1
 - Bugfix: stop IPC::Run process pump before exiting

Release 3.9.0
 - Update tests to use iRODS 4.2.7 clients with 4.2.7 server
 - Fix data object replacement checksum behaviour in line with test

Release 3.8.0
 - Drop iRODS 3 support, add 4.2 support (ienv parsing)
 
Release 3.7.0
 - Requires baton >= 2.0.1
 - Added bqsr_table and tbi to recognised file types.

Release 3.6.0
 - Added PACBIO_DATA_LEVEL metadata for PacBio - data_level denotes whether 
   the sequence data is primary; off instrument base calls -or- secondary; has 
   been subsequently post processed via additional analysis e.g. raw subreads 
   from the same SMRTbell sequence have been combined to produce a one 
   high quality (circular consensus) sequence.

Release 3.5.1
 - Fixed null dereference in Collection::collection_checksums

Release 3.5.0
 - Added a new metadata attribute - id_product - to capture the digest
   of composition JSON

Release 3.4.0
 - Allow publishing from read-only directories
 - Reduced the log level of creating missing MD5 cache files from
   warning to debug

Release 3.3.0
 - Add composition to metadata
 - Added COMPONENT to standard metadata
 - Add bcfstats as a standard file type
 - Add the public group members to sequencing studies on ONT platforms

Release 3.2.0
 - Added hts genotype suffixes to Annotator
 - Switched to disposable-irods 1.3 (uses WSI S3 for iRODS packages).
 - Added gbs_plex to Metadata.pm and hts genotype to non_compress_suffixes
   in Annotator

Release 3.1.0
 - Added "hops" to HTS ancillary suffixes list

Release 3.0.2
 - Support for single-server mode
 - Added "quant" and "tab" to HTS ancillary suffixes list

Release 3.0.1
 - Support for baton versions >=1.0.0 and <=1.1.0

Release 3.0.0
 - API change for WTSI::NPG::iRODS::Publisher
   - Publication returns iRODS DataObject or Collection, instead of string
   - Affects methods: publish, publish_file, publish_directory
 - Remove the list_path_details method from WTSI::NPG::iRODS
 - RabbitMQ:
   - Messaging for method calls in Publisher as well as iRODS
   - Reportable Role refactored into Base, PublisherMQ, and iRODSMQ Roles
   - Enable RabbitMQ for Travis tests
   - Bugfix; no error if RabbitMQ tests are disabled and
     Net::AMQP::RabbitMQ is not installed 

Release 2.8.2
 - Make internal iRODS.pm method calls private
 - RabbitMQ: add UUID to message header; change routing key format
             use API for baton calls

Release 2.8.1
 - Disabled staging/unstaging data objects to work around a baton bug
   in the function to move/rename objects. This also removes the
   complexity of staging and unstaging data objects which provided
   little benefit in practice.

Release 2.8.0
 - (Un)staging new data objects
      error results in deletion rather than tagging for inspection
      post-failure "staging=1" AVU ignored rather than error
 - New PacBio legacy metadata
 - Switch to baton-do as the single baton client
 - Support for RabbitMQ messaging to report method calls
 - Stop using imv, ichksum and md5sum executables
 - Add fasta type
 - Use baton version 1.0.0 

Release 2.7.1

 - Bug fix and speed-up for populate_wtsi_irods_groups.pl 

Release 2.7.0

 - Bugfix; clean up any iRODS groups created by the test suite
 - Added methods describing know filename suffixes
 - Added metadata for BioNano
 - Added metadata for 10X
 - Added metadata for PacBio pbi files

Release 2.6.1

 - Use ml_warehouse
 - Added metadata for PacBio
 - Fix for staging iput where the target path is a collection 
 - check for cases where a user's gidNumber doesn't have a group
 - Travis CI: build package under perl v.5.22
 - Improved handling of file suffix metadata
 - Support baton versions  >=0.16.4 and <=0.17.1

Release 2.6.0

 - Bugfix; correctly report multiple AVUs found for a given attribute
   by get_avu in logs.

 - Support baton versiosn  >=0.16.4 and <=0.17.0

 - Backported the basic data object Publisher (and support classes) from
   npg_irods.

 - Switched test matrix from iRODS 4.1.8 to iRODS 4.1.9

Release 2.5.0

 - Switch to logging on a per-class basis.

 - Ensure test dependencies are installed.

Release 2.4.0

 - Added a method parameter to allow server-side checksum calculation
   to be deferred when adding or replacing data objects.

 - Muffled spurious errors from baton-list (requires baton 0.16.4).

 - Added iRODS 4.1.8 to the test matrix.

 - In testing, the default resource is now 'testResc'.

Release 2.3.0

 - Added support for data object replicate management.

 - Added support for use#zone syntax in permissions,

 - Requires baton 0.16.3 to support use#zone syntax.


Release 2.2.0

 - Added caching of iRODS paths for performance.

 - Added caching of object AVUs for performance.

 - Added caching of object AVUs for performance.

 - Added a new dependency on Cache::LRU

Release 2.1.0

 - Added reference_name and gene expression metadata keys.

 - Added destructor to WTSI::NPG::iRODS responsible for stopping
   child processes.

 - Changed dcterms metadata values to use the normal :: namespace
   delimiter, instead of underscore (e.g. dcterms_title to
   dcterms::title). These have not yet been used in production.

 - Added metadata keys alt_process, alt_target, alignment_filter.

 - Added caching behaviour for data access groups to avoid executing
   igroupadmin in WTSI::NPG::iRODS.

 - Removed the TODO flag on UTF-8 round tripping.

 - Added dependency on MooseX::StrictConstructor.

Release 2.0.3

 - Set the TODO flag on UTF-8 round tripping as a workaround for some
   iRODS instances.

 - Set tests to fail rather than skip if they exit early.

 - Use cpanm to install dependencies on Travis CI.

 - Added alignment_filter and alt_target sequencing metadata keys.

Release 2.0.2

 - Added support for a TEST_PERFORMANCE environment variable. If set,
   the performance tests will be run. The default is not to run them.

 - Added support for the TEST_AUTHOR environment variable. If set and
   the iRODS test environment is not declared, the tests will fail. If
   not set and the iRODS test environment is not declared, the tests
   will skip.

 - Tests now require explict declaration of the iRODS test environment.

Release 2.0.1

 - Requires baton 0.16.0 or 0.16.1

Release 2.0.0

 - New methods WTSI::NPG::iRODS::replicates. New attribute
   WTSI::NPG::iRODS::DataObject::replicates. New class
   WTSI::NPG::iRODS::Replicate.

 - Requires baton 0.16.0

 - New method WTSI::NPG::iRODS::match_baton_version to permit version
   ranges of compatible baton installations to be specified.

 - New methods WTSI::NPG::iRODS::make_avu, WTSI::NPG::iRODS::sort_avus and
   WTSI::NPG::iRODS::remove_duplicate_avus.

 - New package WTSI::NPG::iRODS::Metadata which exports values to describe
   metadata. Removed Moose roles WTSI::NPG::iRODS::Annotation and
   WTSI::NPG::Annotatable.

 - Support both $WTSI::NPG::iRODS::Metadata::SAMPLE_CONSENT and
   $WTSI::NPG::iRODS::Metadata::SAMPLE_CONSENT_WITHDRAWN in updating
   ACLs from study metadata.

Release 1.8.0

 - New methods WTSI::NPG::iRODS::is_collection and
   WTSI::NPG::iRODS::is_object.

 - New attribute WTSI::NPG::iRODS::group_filter.

 - Checking of string arguments representing iRODS paths is now
   tighter where they are expected specifically to be a collection or
   data object.

 - Metadata values are now able to be set to '0' (bug fix).
<|MERGE_RESOLUTION|>--- conflicted
+++ resolved
@@ -1,11 +1,8 @@
 Upcoming
 
-<<<<<<< HEAD
- - Remove RabbitMQ code
-=======
- -Rename GBS_PLEX_NAME = gbs_plex to primer_panel in Metadata 
+- Remove RabbitMQ code
+- Rename GBS_PLEX_NAME = gbs_plex to primer_panel in Metadata 
   to match field in mlwarehouse.
->>>>>>> c3390df1
 
 Release 3.11.0
 
