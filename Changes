--- conflicted
+++ resolved
@@ -1,14 +1,12 @@
-<<<<<<< HEAD
- - populate_wtsi_irods_groups now sets ss_<STUDY_ID>_human group membership if these have been 
+Unreleased 
+
+-  populate_wtsi_irods_groups now sets ss_<STUDY_ID>_human group membership if these have been 
    set in the contaminated_human_data_access_group field  
-=======
-Unreleased
 
  - Change populate_wtsi_irods_groups.pl to only populate iRODS
    study access groups with all seq iRODS users for SS studies
    with empty data access where the study is not managed e.g.
    submitted to EGA not ENA
->>>>>>> a9a47278
 
 Release 3.23.0 (2024-07-25)
 
