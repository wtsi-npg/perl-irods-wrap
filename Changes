--- conflicted
+++ resolved
@@ -1,14 +1,11 @@
 Upcoming
 
-<<<<<<< HEAD
+
  - Order Conda channels for tests so that NPG channels have highest priority
    and conda-forge the lowest.
+ - Remove RabbitMQ code
  - Rename GBS_PLEX_NAME = gbs_plex to primer_panel in Metadata 
-=======
-- Remove RabbitMQ code
-- Rename GBS_PLEX_NAME = gbs_plex to primer_panel in Metadata 
->>>>>>> 1b4bd266
-  to match field in mlwarehouse.
+   to match field in mlwarehouse.
 
 Release 3.11.0
 
