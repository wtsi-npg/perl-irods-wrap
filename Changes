--- conflicted
+++ resolved
@@ -1,12 +1,9 @@
 Upcoming
 
-<<<<<<< HEAD
  - Order Conda channels for tests so that NPG channels have highest priority
    and conda-forge the lowest.
-=======
- -Rename GBS_PLEX_NAME = gbs_plex to primer_panel in Metadata 
+ - Rename GBS_PLEX_NAME = gbs_plex to primer_panel in Metadata 
   to match field in mlwarehouse.
->>>>>>> c3390df1
 
 Release 3.11.0
 
