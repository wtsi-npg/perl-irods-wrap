--- conflicted
+++ resolved
@@ -17,12 +17,7 @@
 our $DEFAULT_INI = $ENV{HOME} . "/.npg/genotyping.ini";
 our $CR_STATS_EXECUTABLE = "/software/varinf/bin/genotype_qc/snp_af_sample_cr_bed";
 
-<<<<<<< HEAD
-my ($help, $outDir, $simPath, $dbPath, $iniPath, $configPath, $title, $plinkPrefix, $noWrite, $noPlate, $noPlots, $verbose);
-my $runName;
-=======
 my ($help, $outDir, $simPath, $dbPath, $iniPath, $configPath, $title, $plinkPrefix, $boxtype, $runName);
->>>>>>> 514ccc70
 
 GetOptions("help"           => \$help,
 	   "output-dir=s"   => \$outDir,
@@ -44,11 +39,7 @@
 --sim=PATH          Path to SIM intensity file for xydiff calculation
 --dbpath=PATH       Path to pipeline database .db file
 --inipath=PATH      Path to .ini file containing general pipeline and database configuration; defaults to \$HOME/.npg/genotyping.ini
-<<<<<<< HEAD
---run=run name      Name of the pipeline run.
-=======
 --run=NAME          Name of run in pipeline database (needed for database update from gender check)
->>>>>>> 514ccc70
 --config=PATH       Path to .json file with QC thresholds
 --title             Title for this analysis; will appear in plots
 --boxtype           Keyword for boxplot type; must be one of 'box', 'bean', or 'both'; defaults to 'both'
@@ -146,10 +137,6 @@
     my @cmds = ("perl $Bin/check_identity_bed.pl $plinkPrefix",
 		"$CR_STATS_EXECUTABLE $plinkPrefix",
 		"perl $Bin/check_duplicates_bed.pl $plinkPrefix",
-<<<<<<< HEAD
-		"perl $Bin/check_xhet_gender.pl --dbfile=$dbPath --run=$runName --input=$plinkPrefix"
-=======
->>>>>>> 514ccc70
 	);
     my $genderCmd = "perl $Bin/check_xhet_gender.pl --input=$plinkPrefix";
     if ($dbPath) { 
