--- conflicted
+++ resolved
@@ -70,16 +70,12 @@
 
   my $count = 0;
   foreach my $sample (@$samples) {
-<<<<<<< HEAD
-    if (defined $sample->sanger_sample_id) {
+
+    if ($sample->include && defined $sample->sanger_sample_id) {
       my $id = $sample->sanger_sample_id;
 
       $self->log->trace("Executing: '$query' with args [$id]");
       $sth->execute($id);
-=======
-    if ($sample->include && defined $sample->sanger_sample_id) {
-      $sth->execute($sample->sanger_sample_id);
->>>>>>> 7e405540
 
       my $result = $sample->add_to_results({method => $method});
 
