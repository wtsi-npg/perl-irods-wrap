--- conflicted
+++ resolved
@@ -10,19 +10,11 @@
 
 __PACKAGE__->table('state');
 __PACKAGE__->add_columns
-<<<<<<< HEAD
-  ('id_state',  { data_type => 'integer',
-                  is_auto_increment => 1,
-                  is_nullable => 0 },
-   'name',      { data_type => 'text',
-                  is_nullable => 0 },
-=======
   ('id_state',   { data_type => 'integer',
                    is_auto_increment => 1,
                    is_nullable => 0 },
    'name',       { data_type => 'text',
                    is_nullable => 0 },
->>>>>>> 7e405540
    'definition', { data_type => 'text',
                    is_nullable => 0 });
 
