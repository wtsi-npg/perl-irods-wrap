package WTSI::NPG::iRODS;

use namespace::autoclean;
use version;
use Cache::LRU;
use DateTime;
use Data::Dump qw(pp);
use Encode qw(decode);
use English qw(-no_match_vars);
use File::Basename qw(basename);
use File::Spec;
use List::AllUtils qw(any uniq);
use Log::Log4perl::Level;
use Moose;
use MooseX::StrictConstructor;
use Try::Tiny;

use WTSI::DNAP::Utilities::Runnable;

use WTSI::NPG::iRODS::Metadata qw($FILE_MD5);
use WTSI::NPG::iRODS::ACLModifier;
use WTSI::NPG::iRODS::DataObjectReader;
use WTSI::NPG::iRODS::Lister;
use WTSI::NPG::iRODS::MetaLister;
use WTSI::NPG::iRODS::MetaModifier;
use WTSI::NPG::iRODS::MetaSearcher;
use WTSI::NPG::iRODS::Types qw(:all);

with 'WTSI::DNAP::Utilities::Loggable', 'WTSI::NPG::iRODS::Utilities';

our $VERSION = '';

our $MAX_BATON_VERSION = '0.16.4';
our $MIN_BATON_VERSION = '0.16.4';

our $IADMIN      = 'iadmin';
our $ICHKSUM     = 'ichksum';
our $ICP         = 'icp';
our $IENV        = 'ienv';
our $IGET        = 'iget';
our $IGROUPADMIN = 'igroupadmin';
our $IMKDIR      = 'imkdir';
our $IMV         = 'imv';
our $IPUT        = 'iput';
our $IRM         = 'irm';

our $READ_PERMISSION  = 'read';
our $WRITE_PERMISSION = 'write';
our $OWN_PERMISSION   = 'own';
our $NULL_PERMISSION  = 'null';

our $PUBLIC_GROUP     = 'public';

our @VALID_PERMISSIONS = ($NULL_PERMISSION, $READ_PERMISSION,
                          $WRITE_PERMISSION, $OWN_PERMISSION);

our $DEFAULT_CACHE_SIZE = 128;
our $OBJECT_PATH        = 'OBJECT';
our $COLLECTION_PATH    = 'COLLECTION';

<<<<<<< HEAD
our $IRODS_MAJOR_VERSION_3 = '3';
our $IRODS_MAJOR_VERSION_4 = '4';

has 'irods_major_version' =>
  (is            => 'ro',
   isa           => 'Str',
   required      => 1,
   lazy          => 1,
   builder       => '_build_irods_major_version',
   init_arg      => undef,
   documentation => 'The iRODS major version; 3 or 4');
=======
our $CALC_CHECKSUM = 1;
our $SKIP_CHECKSUM = 0;
>>>>>>> a513e204

has 'strict_baton_version' =>
  (is            => 'ro',
   isa           => 'Bool',
   required      => 1,
   default       => 1,
   documentation => 'Strictly check the baton version if true');

has 'environment' =>
  (is            => 'ro',
   isa           => 'HashRef',
   required      => 1,
   default       => sub { \%ENV },
   documentation => 'The shell environment in which iRODS clients are run');

has 'groups' =>
  (is             => 'ro',
   isa           => 'ArrayRef',
   required      => 1,
   lazy          => 1,
   builder       => '_build_groups',
   clearer       => 'clear_groups',
   init_arg      => undef,
   documentation => 'The iRODS data access groups, filtered by the ' .
                    'group_filter');

has 'group_prefix' =>
  (is            => 'rw',
   isa           => NoWhitespaceStr,
   required      => 1,
   default       => 'ss_',
   documentation => 'A prefix for group names used to distinguish ' .
                    'iRODS groups from users');

has 'group_filter' =>
  (is            => 'rw',
   isa           => 'Maybe[CodeRef]',
   required      => 1,
   lazy          => 1,
   default       => sub {
     my ($self) = @_;

     my $prefix = $self->group_prefix;

     return sub {
       my ($owner) = @_;

       if (defined $owner and $owner =~ m{^$prefix}msx) {
         return 1;
       }
     }
   },
   documentation => 'A filter predicate that returns true when passed an ' .
                    'iRODS owner that is a group name');

has 'working_collection' =>
  (is        => 'rw',
   isa       =>  AbsolutePath,
   predicate => 'has_working_collection',
   clearer   => 'clear_working_collection');

has 'lister' =>
  (is       => 'ro',
   isa      => 'WTSI::NPG::iRODS::Lister',
   required => 1,
   lazy     => 1,
   default  => sub {
     my ($self) = @_;

     return WTSI::NPG::iRODS::Lister->new
       (arguments   => ['--unbuffered',],
        environment => $self->environment,
        logger      => $self->logger)->start;
   },
   predicate => 'has_lister');

has 'contents_lister' =>
  (is       => 'ro',
   isa      => 'WTSI::NPG::iRODS::Lister',
   required => 1,
   lazy     => 1,
   default  => sub {
     my ($self) = @_;

     return WTSI::NPG::iRODS::Lister->new
       (arguments   => ['--unbuffered', '--contents'],
        environment => $self->environment,
        logger      => $self->logger)->start;
   },
   predicate => 'has_contents_lister',);

has 'detailed_lister' =>
  (is       => 'ro',
   isa      => 'WTSI::NPG::iRODS::Lister',
   required => 1,
   lazy     => 1,
   default  => sub {
     my ($self) = @_;

     return WTSI::NPG::iRODS::Lister->new
       (arguments   => ['--unbuffered', '--checksum', '--contents',
                        '--replicate'],
        environment => $self->environment,
        logger      => $self->logger)->start;
   },
   predicate => 'has_detailed_lister');

has 'acl_lister' =>
  (is       => 'ro',
   isa      => 'WTSI::NPG::iRODS::Lister',
   required => 1,
   lazy     => 1,
   default  => sub {
     my ($self) = @_;

     return WTSI::NPG::iRODS::Lister->new
       (arguments   => ['--unbuffered', '--acl', '--contents'],
        environment => $self->environment,
        logger      => $self->logger)->start;
   },
   predicate => 'has_acl_lister');

has 'meta_lister' =>
  (is       => 'ro',
   isa      => 'WTSI::NPG::iRODS::MetaLister',
   required => 1,
   lazy     => 1,
   default  => sub {
     my ($self) = @_;

     return WTSI::NPG::iRODS::MetaLister->new
       (arguments   => ['--unbuffered', '--avu'],
        environment => $self->environment,
        logger      => $self->logger)->start;
   },
   predicate => 'has_meta_lister');

has 'meta_adder' =>
  (is       => 'ro',
   isa      => 'WTSI::NPG::iRODS::MetaModifier',
   required => 1,
   lazy     => 1,
   default  => sub {
     my ($self) = @_;

     return WTSI::NPG::iRODS::MetaModifier->new
       (arguments   => ['--unbuffered', '--operation', 'add'],
        environment => $self->environment,
        logger      => $self->logger)->start;
   },
   predicate => 'has_meta_adder');

has 'meta_remover' =>
  (is       => 'ro',
   isa      => 'WTSI::NPG::iRODS::MetaModifier',
   required => 1,
   lazy     => 1,
   default  => sub {
     my ($self) = @_;

     return WTSI::NPG::iRODS::MetaModifier->new
       (arguments   => ['--unbuffered', '--operation', 'rem'],
        environment => $self->environment,
        logger      => $self->logger)->start;
   },
   predicate => 'has_meta_remover');

has 'coll_searcher' =>
  (is       => 'ro',
   isa      => 'WTSI::NPG::iRODS::MetaSearcher',
   required => 1,
   lazy     => 1,
   default  => sub {
     my ($self) = @_;

     return WTSI::NPG::iRODS::MetaSearcher->new
       (arguments   => ['--unbuffered', '--coll'],
        environment => $self->environment,
        logger      => $self->logger)->start;
   },
   predicate => 'has_coll_searcher');

has 'obj_searcher' =>
  (is       => 'ro',
   isa      => 'WTSI::NPG::iRODS::MetaSearcher',
   required => 1,
   lazy     => 1,
   default  => sub {
     my ($self) = @_;

     return WTSI::NPG::iRODS::MetaSearcher->new
       (arguments   => ['--unbuffered', '--obj'],
        environment => $self->environment,
        logger      => $self->logger)->start;
   },
   predicate => 'has_obj_searcher');

has 'acl_modifier' =>
  (is         => 'ro',
   isa      => 'WTSI::NPG::iRODS::ACLModifier',
   required => 1,
   lazy     => 1,
   default  => sub {
     my ($self) = @_;

     return WTSI::NPG::iRODS::ACLModifier->new
       (arguments   => ['--unbuffered'],
        environment => $self->environment,
        logger      => $self->logger)->start;
   },
   predicate => 'has_acl_modifier');

has 'obj_reader' =>
  (is         => 'ro',
   isa      => 'WTSI::NPG::iRODS::DataObjectReader',
   required => 1,
   lazy     => 1,
   default  => sub {
     my ($self) = @_;

     return WTSI::NPG::iRODS::DataObjectReader->new
       (arguments   => ['--unbuffered', '--avu'],
        environment => $self->environment,
        logger      => $self->logger)->start;
   },
   predicate => 'has_obj_reader');

has '_path_cache' =>
  (is            => 'ro',
   isa           => 'Cache::LRU',
   required      => 1,
   lazy          => 1,
   default       => sub { return Cache::LRU->new(size => $DEFAULT_CACHE_SIZE) },
   documentation => 'A cache mapping known iRODS paths to their type');

has '_metadata_cache' =>
  (is            => 'ro',
   isa           => 'Cache::LRU',
   required      => 1,
   lazy          => 1,
   default       => sub { return Cache::LRU->new(size => $DEFAULT_CACHE_SIZE) },
   documentation => 'A cache mapping known iRODS paths to their metadata');

has '_permissions_cache' =>
  (is            => 'ro',
   isa           => 'Cache::LRU',
   required      => 1,
   lazy          => 1,
   default       => sub { return Cache::LRU->new(size => $DEFAULT_CACHE_SIZE) },
   documentation => 'A cache mapping known iRODS paths to their permissions');

sub BUILD {
  my ($self) = @_;

  my $installed_baton_version = $self->installed_baton_version;

  if (not $self->match_baton_version($installed_baton_version)) {
    my $required_range = join q{ - }, $MIN_BATON_VERSION, $MAX_BATON_VERSION;
    my $msg = sprintf "The installed baton release version %s is " .
      "not supported by this wrapper (requires version %s)",
      $installed_baton_version, $required_range;

    if ($self->strict_baton_version) {
      $self->logdie($msg);
    }
    else {
      $self->warn($msg);
    }
  }

  return $self;
}

sub installed_baton_version {
  my ($self) = @_;

  my ($version) = WTSI::DNAP::Utilities::Runnable->new
    (executable  => 'baton-list',
     arguments   => ['--version'],
     environment => $self->environment,
     logger      => $self->logger)->run->split_stdout;

  return $version;
}

sub match_baton_version {
  my ($self, $version) = @_;

  defined $version or
    $self->logconfess('A defined version argument is required');

  my ($dotted_version, $commits) = $version =~ m{^(\d+[.]\d+[.]\d+)(\S*)$}msx;
  defined $dotted_version or
    $self->logconfess("Failed to baton parse version string '$version'");

  my $min = version->parse($MIN_BATON_VERSION);
  my $max = version->parse($MAX_BATON_VERSION);
  my $candidate = version->parse($dotted_version);

  my $match = ($candidate <= $max and $candidate >= $min);
  my $required_range = join q{ - }, uniq $MIN_BATON_VERSION, $MAX_BATON_VERSION;
  if ($match) {
    $self->debug("baton version $version matches $required_range");
  }
  else {
    $self->debug("baton version $version does not match $required_range");
  }

  return $match;
}

around 'working_collection' => sub {
  my ($orig, $self, @args) = @_;

  if (@args) {
    my $collection = $args[0];
    $collection eq q{} and
      $self->logconfess('A non-empty collection argument is required');

    $collection = $self->_ensure_collection_path($collection);
    $self->debug("Changing working_collection to '$collection'");
    $self->$orig($collection);
  }
  elsif (!$self->has_working_collection) {
    $self->$orig($self->get_irods_home);
  }

  return $self->$orig;
};

=head2 absolute_path

  Arg [1]    : An iRODS path.

  Example    : $irods->absolute_path('./path')
  Description: Return an absolute iRODS path given a path.
  Returntype : Str

=cut

sub absolute_path {
  my ($self, $path) = @_;

  defined $path or $self->logconfess('A defined path argument is required');
  $path or $self->logconfess('A non-empty path argument is required');

  $path = File::Spec->canonpath($path);

  return $self->_ensure_absolute_path($path);
}

=head2 get_irods_env

  Arg [1]    : None.

  Example    : $irods->get_irods_env
  Description: Return the iRODS environment according to 'ienv'.
  Returntype : HashRef[Str]

=cut

sub get_irods_env {
  my ($self) = @_;

  my @entries = WTSI::DNAP::Utilities::Runnable->new
    (executable  => $IENV,
     environment => $self->environment,
     logger      => $self->logger)->run->split_stdout;

  shift @entries; # Discard version information line
  @entries or
    $self->logconfess("Failed to read any entries from '$IENV'");

  my %env;
  foreach my $entry (@entries) {
    my ($key, $value);

    my $irods_major_version = $self->irods_major_version;
    if ($irods_major_version eq $IRODS_MAJOR_VERSION_3) {
      ($key, $value) = $entry =~ m{^NOTICE:\s+([^=]+)=(.*)}msx;
    }
    elsif ($irods_major_version eq $IRODS_MAJOR_VERSION_4) {
      next if $entry =~ m{is\snot\sdefined$}msx;
      ($key, $value) = $entry =~ m{^NOTICE:\s+(\S+)\s-\s(.*)}msx;
    }
    else {
      $self->logconfess("Invalid iRODS major version '$irods_major_version'");
    }

    if (defined $key and defined $value) {
      $env{$key} = $value;
    }
    else {
      $self->warn("Failed to parse iRODS environment entry '$entry'");
    }
  }

  return \%env;
}

=head2 get_irods_user

  Arg [1]    : None.

  Example    : $irods->get_irods_user
  Description: Return an iRODS user name according to 'ienv'.
  Returntype : Str

=cut

sub get_irods_user {
  my ($self) = @_;

  my $var_name = q[];
  if ($self->irods_major_version eq $IRODS_MAJOR_VERSION_3) {
    $var_name = 'irodsUserName';
  }
  elsif ($self->irods_major_version eq $IRODS_MAJOR_VERSION_4) {
    $var_name = 'irods_user_name';
  }

  my $user = $self->get_irods_env->{$var_name};
  defined $user or
    $self->logconfess("Failed to obtain the iRODS user name from '$IENV'");

  return $user;
}

=head2 get_irods_home

  Arg [1]    : None.

  Example    : $irods->get_irods_home
  Description: Return an iRODS user home collection according to 'ienv'.
  Returntype : Str

=cut

sub get_irods_home {
  my ($self) = @_;

  my $var_name = q[];
  if ($self->irods_major_version eq $IRODS_MAJOR_VERSION_3) {
    $var_name = 'irodsHome';
  }
  elsif ($self->irods_major_version eq $IRODS_MAJOR_VERSION_4) {
    $var_name = 'irods_home';
  }

  my $home = $self->get_irods_env->{$var_name};
  defined $home or
    $self->logconfess("Failed to obtain the iRODS home from '$IENV'");

  return $home;
}

=head2 find_zone_name

  Arg [1]    : An absolute iRODS path.

  Example    : $irods->find_zone('/zonename/path')
  Description: Return an iRODS zone name given a path.
  Returntype : Str

=cut

sub find_zone_name {
  my ($self, $path) = @_;

  defined $path or $self->logconfess('A defined path argument is required');

  $path = File::Spec->canonpath($path);
  my $abs_path = $self->_ensure_absolute_path($path);
  $abs_path =~ s/^\///msx;

  $self->debug("Determining zone from path '", $abs_path, q{'});

  # If no zone if given, assume the current zone
  unless ($abs_path) {
    $self->debug("Using '", $self->working_collection, "' to determine zone");
    $abs_path = $self->working_collection;
  }

  my @path = grep { $_ ne q{} } File::Spec->splitdir($abs_path);
  unless (@path) {
    $self->logconfess("Failed to parse iRODS zone from path '$path'");
  }

  my $zone = shift @path;
  return $zone;
}

=head2 make_group_name

  Arg [1]    : An identifier indicating group membership.

  Example    : $irods->make_group_name(1234)
  Description: Return an iRODS group name given an identifier e.g. a
               SequenceScape study ID.
  Returntype : Str

=cut

sub make_group_name {
  my ($self, $identifier) = @_;

  defined $identifier or
    $self->logconfess('A defined group identifier is required');
  $identifier eq q{} and
    $self->logconfess('A non-empty group identifier is required');
  is_NoWhitespaceStr($identifier) or
    $self->logconfess('A non-whitespace group identifier is required');

  return $self->group_prefix . $identifier;
}

=head2 list_groups

  Arg [1]    : None.

  Example    : $irods->list_groups
  Description: Returns a list of iRODS groups
  Returntype : Array

=cut

sub list_groups {
  my ($self) = @_;

  my @groups = WTSI::DNAP::Utilities::Runnable->new
    (executable  => $IGROUPADMIN,
     arguments   => ['lg'],
     environment => $self->environment,
     logger      => $self->logger)->run->split_stdout;

  return @groups;
}

=head2 group_exists

  Arg [1]    : iRODS group name
  Example    : group_exists($name)
  Description: Return true if the group exists, or false otherwise
  Returntype : Bool

=cut

sub group_exists {
  my ($self, $name) = @_;

  return any { $_ eq $name } @{$self->groups}; # Use the groups cache
}

=head2 add_group

  Arg [1]    : new iRODS group name.
  Example    : $irods->add_group($name)
  Description: Create a new group. Raises an error if the group exists
               already. Returns the group name. The group name is not escaped
               in any way.
  Returntype : Str

=cut

sub add_group {
  my ($self, $name) = @_;

  if ($self->group_exists($name)) {
    $self->logconfess("Failed to create iRODS group '$name' because it exists");
  }

  WTSI::DNAP::Utilities::Runnable->new(executable  => $IADMIN,
                                       arguments   => ['mkgroup', $name],
                                       environment => $self->environment,
                                       logger      => $self->logger)->run;
  $self->clear_groups; # Clear the groups cache

  return $name;
}

=head2 remove_group

  Arg [1]    : An existing iRODS group name.
  Example    : $irods->remove_group($name)
  Description: Remove a group. Raises an error if the group does not exist.
               already. Returns the group name. The group name is not escaped
               in any way.
  Returntype : Str

=cut

sub remove_group {
  my ($self, $name) = @_;

  unless ($self->group_exists($name)) {
    $self->logconfess("Unable to remove group '$name' because ",
                      "it doesn't exist");
  }

  WTSI::DNAP::Utilities::Runnable->new(executable  => $IADMIN,
                                       arguments   => ['rmgroup', $name],
                                       environment => $self->environment,
                                       logger      => $self->logger)->run;
  $self->clear_groups; # Clear the groups cache

  return $name;
}

=head2 set_group_access

  Arg [1]    : Permission, Str. One of $WTSI::NPG::iRODS::READ_PERMISSION,
               $WTSI::NPG::iRODS::WRITE_PERMISSION,
               $WTSI::NPG::iRODS::OWN_PERMISSION or
               $WTSI::NPG::iRODS::NULL_PERMISSION.
  Arg [2]    : An iRODS group name.  This may be of the form <group> or
               <group>#<zone>
  Arg [3]    : One or more data objects or collections.

  Example    : $irods->set_group_access($WTSI::NPG::iRODS::READ_PERMISSION,
                                        $WTSI::NPG::iRODS::PUBLIC_GROUP,
                                        $object1, $object2)
  Description: Set the access rights on one or more objects for a group,
               returning the objects.
  Returntype : Array

=cut

sub set_group_access {
  my ($self, $permission, $group, @objects) = @_;

  my $perm_str = defined $permission ? $permission : $NULL_PERMISSION;

  foreach my $object (@objects) {
    $self->set_object_permissions($perm_str, $group, $object);
  }

  return @objects;
}

=head2 reset_working_collection

  Arg [1]    : None.

  Example    : $irods->reset_working_collection
  Description: Reset the current iRODS working collection to the home
               collection and return self.
  Returntype : WTSI::NPG::iRODS

=cut

sub reset_working_collection {
  my ($self) = @_;

  $self->clear_working_collection;

  return $self;
}

=head2 is_collection

  Arg [1]    : Str iRODS path.

  Example    : $irods->is_collection('/path')
  Description: Return true if path is an iRODS collection.
  Returntype : Bool

=cut

sub is_collection {
  my ($self, $path) = @_;

  defined $path or
    $self->logconfess('A defined path argument is required');

  $path eq q{}
    and $self->logconfess('A non-empty path argument is required');

  $path = File::Spec->canonpath($path);
  $path = $self->_ensure_absolute_path($path);

  return $self->lister->is_collection($path);
}

=head2 list_collection

  Arg [1]    : Str iRODS collection path.
  Arg [2]    : Bool recurse flag.

  Example    : my ($objs, $colls) = $irods->list_collection($coll)
  Description: Return the contents of the collection as two arrayrefs,
               the first listing data objects, the second listing nested
               collections.
  Returntype : Array

=cut

sub list_collection {
  my ($self, $collection, $recurse) = @_;

  defined $collection or
    $self->logconfess('A defined collection argument is required');

  $collection eq q{}
    and $self->logconfess('A non-empty collection argument is required');

  $collection = File::Spec->canonpath($collection);
  $collection = $self->_ensure_absolute_path($collection);

  # TODO: We could check that the collection exists here. However,
  # current behaviour is to return undef rather than raise an
  # exception.

  my $recursively = $recurse ? 'recursively' : q{};
  $self->debug("Listing collection '$collection' $recursively");

  return $self->contents_lister->list_collection($collection, $recurse);
}

=head2 add_collection

  Arg [1]    : iRODS collection path.

  Example    : $irods->add_collection('/my/path/foo')
  Description: Make a new collection in iRODS. Return the new collection.
  Returntype : Str

=cut

sub add_collection {
  my ($self, $collection) = @_;

  defined $collection or
    $self->logconfess('A defined collection argument is required');

  $collection eq q{}
    and $self->logconfess('A non-empty collection argument is required');

  $collection = File::Spec->canonpath($collection);
  $collection = $self->_ensure_absolute_path($collection);
  $self->debug("Adding collection '$collection'");

  WTSI::DNAP::Utilities::Runnable->new(executable  => $IMKDIR,
                                       arguments   => ['-p', $collection],
                                       environment => $self->environment,
                                       logger      => $self->logger)->run;
  return $collection;
}

=head2 put_collection

  Arg [1]    : Local directory path.
  Arg [2]    : iRODS collection path.

  Example    : $irods->put_collection('/my/path/foo', '/archive')
  Description: Make a new collection in iRODS. Return the new collection.
  Returntype : Str

=cut

sub put_collection {
  my ($self, $dir, $target) = @_;

  defined $dir or
    $self->logconfess('A defined directory argument is required');
  defined $target or
    $self->logconfess('A defined target (collection) argument is required');

  $dir eq q{} and
    $self->logconfess('A non-empty directory argument is required');
  $target eq q{} and
    $self->logconfess('A non-empty target (collection) argument is required');

  # iput does not accept trailing slashes on directories
  $dir = File::Spec->canonpath($dir);
  $target = $self->_ensure_collection_path($target);
  $self->debug("Putting directory '$dir' into collection '$target'");

  my @args = ('-r', $dir, $target);
  WTSI::DNAP::Utilities::Runnable->new(executable  => $IPUT,
                                       arguments   => \@args,
                                       environment => $self->environment,
                                       logger      => $self->logger)->run;

  return $target . q{/} . basename($dir);
}

=head2 move_collection

  Arg [1]    : iRODS collection path, which must exist.
  Arg [2]    : iRODS collection path.

  Example    : $irods->move_collection('/my/path/a', '/my/path/b')
  Description: Move a collection.
  Returntype : Str

=cut

sub move_collection {
  my ($self, $source, $target) = @_;

  defined $source or
    $self->logconfess('A defined source (collection) argument is required');
  defined $target or
    $self->logconfess('A defined target (collection) argument is required');

  $source eq q{} and
    $self->logconfess('A non-empty source (collection) argument is required');
  $target eq q{} and
    $self->logconfess('A non-empty target (collection) argument is required');

  $source = $self->_ensure_collection_path($source);
  $target = File::Spec->canonpath($target);
  $target = $self->_ensure_absolute_path($target);
  $self->debug("Moving collection from '$source' to '$target'");

  WTSI::DNAP::Utilities::Runnable->new(executable  => $IMV,
                                       arguments   => [$source, $target],
                                       environment => $self->environment,
                                       logger      => $self->logger)->run;
  return $target;
}

=head2 get_collection

  Arg [1]    : iRODS collection path.
  Arg [2]    : Local directory path.

  Example    : $irods->get_collection('/my/path/foo', '.')
  Description: Fetch a collection and contents, recursively and return
               the path of the local copy.
  Returntype : Str

=cut

sub get_collection {
  my ($self, $source, $target) = @_;

  defined $source or
    $self->logconfess('A defined source (collection) argument is required');
  defined $target or
    $self->logconfess('A defined target (directory) argument is required');

  $source eq q{} and
    $self->logconfess('A non-empty source (collection) argument is required');
  $target eq q{} and
    $self->logconfess('A non-empty target (directory) argument is required');

  $source = $self->_ensure_collection_path($source);
  $target = File::Spec->canonpath($target);
  $self->debug("Getting from '$source' to '$target'");

  my @args = ('-r', '-f', $source, $target);
  WTSI::DNAP::Utilities::Runnable->new(executable  => $IGET,
                                       arguments   => \@args,
                                       environment => $self->environment,
                                       logger      => $self->logger)->run;
  return $self;
}

=head2 remove_collection

  Arg [1]    : iRODS collection path.

  Example    : $irods->remove_collection('/my/path/foo')
  Description: Remove a collection and contents, recursively, and return
               self.
  Returntype : WTSI::NPG::iRODS

=cut

sub remove_collection {
  my ($self, $collection) = @_;

  defined $collection or
    $self->logconfess('A defined collection argument is required');

  $collection eq q{} and
    $self->logconfess('A non-empty collection argument is required');

  $collection = $self->_ensure_collection_path($collection);
  $self->debug("Removing collection '$collection'");

  WTSI::DNAP::Utilities::Runnable->new(executable  => $IRM,
                                       arguments   => ['-r', '-f', $collection],
                                       environment => $self->environment,
                                       logger      => $self->logger)->run;
  return $collection;
}

=head2 get_collection_permissions

  Arg [1]    : iRODS collection path.

  Example    : $irods->get_collection_permissions($path)
  Description: Return a list of ACLs defined for a collection.
  Returntype : Array

=cut

sub get_collection_permissions {
  my ($self, $collection) = @_;

  defined $collection or
    $self->logconfess('A defined collection argument is required');

  $collection eq q{}
    and $self->logconfess('A non-empty collection argument is required');

  $collection = $self->_ensure_collection_path($collection);

  return $self->sort_acl($self->acl_lister->get_collection_acl($collection));
}

=head2 set_collection_permissions

  Arg [1]    : Permission, Str. One of $WTSI::NPG::iRODS::READ_PERMISSION,
               $WTSI::NPG::iRODS::WRITE_PERMISSION,
               $WTSI::NPG::iRODS::OWN_PERMISSION or
               $WTSI::NPG::iRODS::NULL_PERMISSION.
  Arg [2]    : Owner (user or group). This may be of the form <user> or
               <user>#<zone>.

  Example    : $irods->set_collection_permissions('read', 'user1', $path)
  Description: Set access permissions on the collection. Return the collection
               path.
  Returntype : Str

=cut

sub set_collection_permissions {
  my ($self, $level, $owner, $collection) = @_;

  defined $owner or
    $self->logconfess('A defined owner argument is required');
  defined $collection or
    $self->logconfess('A defined collection argument is required');

  $owner eq q{} and
    $self->logconfess('A non-empty owner argument is required');
  $collection eq q{} and
    $self->logconfess('A non-empty collection argument is required');

  $collection = $self->_ensure_collection_path($collection);

  my $perm_str = defined $level ? $level : 'null';

  any { $perm_str eq $_ } @VALID_PERMISSIONS or
    $self->logconfess("Invalid permission level '$perm_str'");

  $self->debug("Setting permissions on '$collection' to ",
               "'$perm_str' for '$owner'");

  my @acl = $self->get_collection_permissions($collection);

  my ($owner_name, $zone) = split /\#/msx, $owner;
  $zone ||= $self->find_zone_name($collection);

  if (any { $_->{owner} eq $owner_name and
            $_->{zone}  eq $zone       and
            $_->{level} eq $perm_str } @acl) {
    $self->debug("'$collection' already has permission ",
                 "'$perm_str' for '$owner_name#$zone'");
  }
  else {
    $self->acl_modifier->chmod_collection($perm_str, $owner, $collection);
  }

  return $collection;
}

=head2 get_collection_groups

  Arg [1]    : iRODS collection path.
  Arg [2]    : Permission, Str.  One of $WTSI::NPG::iRODS::READ_PERMISSION,
               $WTSI::NPG::iRODS::WRITE_PERMISSION,
               $WTSI::NPG::iRODS::OWN_PERMISSION or
               $WTSI::NPG::iRODS::NULL_PERMISSION. Optional.

  Example    : $irods->get_collection_groups($path)
  Description: Return a list of the data access groups in the collection's ACL.
               If a permission level argument is supplied, only groups with
               that level of access will be returned. Only groups having a
               group name matching the current group filter will be returned.
  Returntype : Array

=cut

sub get_collection_groups {
  my ($self, $collection, $level) = @_;

  defined $collection or
    $self->logconfess('A defined collection argument is required');
  $collection eq q{} and
    $self->logconfess('A non-empty collection argument is required');

  $collection = $self->_ensure_collection_path($collection);

  my $perm_str = defined $level ? $level : $NULL_PERMISSION;

  any { $perm_str eq $_ } @VALID_PERMISSIONS or
    $self->logconfess("Invalid permission level '$perm_str'");

  my @perms = $self->get_collection_permissions($collection);
  if ($level) {
    @perms = grep { $_->{level} eq $perm_str } @perms;
  }

  my @owners = map { $_->{owner} } @perms;
  if ($self->group_filter) {
    $self->debug("Pre-filter owners of '$collection': [",
                 join(q{, }, @owners), q{]});
    @owners = grep { $self->group_filter->($_) } @owners;
    $self->debug("Post-filter owners of '$collection': [",
                 join(q{, }, @owners), q{]});
  }

  my @groups = sort @owners;

  return @groups;
}

=head2 get_collection_meta

  Arg [1]    : iRODS data collection path.

  Example    : $irods->get_collection_meta('/my/path/')
  Description: Get metadata on a collection as an array of AVUs.
  Returntype : Array[HashRef]

=cut

sub get_collection_meta {
  my ($self, $collection) = @_;

  defined $collection or
    $self->logconfess('A defined collection argument is required');

  $collection eq q{} and
    $self->logconfess('A non-empty collection argument is required');

  $collection = $self->_ensure_collection_path($collection);

  my @avus = $self->meta_lister->list_collection_meta($collection);

  return $self->sort_avus(@avus);
}

=head2 add_collection_avu

  Arg [1]    : iRODS collection path.
  Arg [2]    : attribute.
  Arg [3]    : value.
  Arg [4]    : units (optional).

  Example    : $irods->add_collection_avu('/my/path/foo', 'id', 'ABCD1234')
  Description: Add metadata to a collection. Return an array of
               the new attribute, value and units.
  Returntype : Array

=cut

sub add_collection_avu {
  my ($self, $collection, $attribute, $value, $units) = @_;

  defined $collection or
    $self->logconfess('A defined collection argument is required');
  defined $attribute or
    $self->logconfess('A defined attribute argument is required');
  defined $value or
    $self->logconfess('A defined value argument is required');

  $collection eq q{} and
    $self->logconfess('A non-empty collection argument is required');
  $attribute eq q{} and
    $self->logconfess('A non-empty attribute argument is required');
  $value eq q{} and
    $self->logconfess('A non-empty value argument is required');

  my $units_str = defined $units ? "'$units'" : "'undef'";

  $collection = $self->_ensure_collection_path($collection);
  $self->debug("Adding AVU ['$attribute', '$value', $units_str] ",
               "to '$collection'");

  my @current_meta = $self->get_collection_meta($collection);
  if ($self->_meta_exists($attribute, $value, $units, \@current_meta)) {
    $self->logconfess("AVU ['$attribute', '$value', $units_str] ",
                      "already exists for '$collection'");
  }

  return $self->meta_adder->modify_collection_meta($collection, $attribute,
                                                   $value, $units);
}

=head2 remove_collection_avu

  Arg [1]    : iRODS collection path.
  Arg [2]    : attribute.
  Arg [3]    : value.
  Arg [4]    : units (optional).

  Example    : $irods->remove_collection_avu('/my/path/foo', 'id', 'ABCD1234')
  Description: Removes metadata from a collection object. Return the
               collection path.
  Returntype : Str

=cut

sub remove_collection_avu {
  my ($self, $collection, $attribute, $value, $units) = @_;

  defined $collection or
    $self->logconfess('A defined collection argument is required');
  defined $attribute or
    $self->logconfess('A defined attribute argument is required');
  defined $value or
    $self->logconfess('A defined value argument is required');

  $collection eq q{} and
    $self->logconfess('A non-empty collection argument is required');
  $attribute eq q{} and
    $self->logconfess('A non-empty attribute argument is required');
  $value eq q{} and
    $self->logconfess('A non-empty value argument is required');

  my $units_str = defined $units ? "'$units'" : "'undef'";

  $collection = $self->_ensure_collection_path($collection);
  $self->debug("Removing AVU ['$attribute', '$value', $units_str] ",
               "from '$collection'");

  my @current_meta = $self->get_collection_meta($collection);
  if (!$self->_meta_exists($attribute, $value, $units, \@current_meta)) {
    $self->logcluck("AVU ['$attribute', '$value', $units_str] ",
                    "does not exist for '$collection'");
  }

  return $self->meta_remover->modify_collection_meta($collection, $attribute,
                                                     $value, $units);
}

=head2 make_collection_avu_history

  Arg [1]    : iRODS collection path.
  Arg [2]    : attribute.
  Arg [3]    : DateTime a timestamp (optional, defaults to the current time).

  Example    : $irods->make_collection_avu_history('/my/path/lorem.txt', 'id');
  Description: Return a new history AVU reflecting the current state of
               the attribue. i.e. call this method before you change the
               AVU.

               The history will be of the form:

               [<ISO8601 timestamp>] <value>[,<value>]+

               If there are multiple AVUS for the specified attribute, their
               values will be sorted and concatenated, separated by commas.
               If there are no AVUs specified attribute, an error will be
               raised.
  Returntype : HashRef

=cut

sub make_collection_avu_history {
  my ($self, $collection, $attribute, $timestamp) = @_;

  defined $collection or
    $self->logconfess('A defined collection argument is required');
  defined $attribute or
    $self->logconfess('A defined attribute argument is required');

  $collection eq q{} and
    $self->logconfess('A non-empty collection argument is required');
  $attribute eq q{} and
    $self->logconfess('A non-empty attribute argument is required');

  $collection = $self->_ensure_collection_path($collection);

  my @historic_avus = grep { $_->{attribute} eq $attribute }
    $self->get_collection_meta($collection);
  unless (@historic_avus) {
    $self->logconfess("Failed to make a history for attribute '$attribute' ",
                      "on collection '$collection' because there are no AVUs ",
                      "with that attribute");
  }

  return $self->_make_avu_history($attribute, \@historic_avus, $timestamp);
}

=head2 find_collections_by_meta

  Arg [1]    : iRODS collection path.
  Arg [2]    : ArrayRef attribute value tuples

  Example    : $irods->find_collections_by_meta('/my/path/foo/',
                                                ['id' => 'ABCD1234'])
  Description: Find collections by their metadata, restricted to a parent
               collection. The collection path argument is not a simple
               string prefix, it is a collection. i.e. '/my/path/foo' is
               equivalent to '/my/path/foo/' and will not return results
               in collection '/my/path/foo_1'.
               Return a list of collections, sorted by their path.
  Returntype : Array

=cut

sub find_collections_by_meta {
  my ($self, $root, @query_specs) = @_;

  defined $root or $self->logconfess('A defined root argument is required');
  $root eq q{} and $self->logconfess('A non-empty root argument is required');

  $root = $self->_ensure_collection_path($root);

  # Ensure a single trailing slash for collection boundary matching.
  $root =~ s/\/*$/\//msx;

  my $zone = $self->find_zone_name($root);
  # baton >= 0.10.0 uses paths as per-query zone hints
  my $zone_path = "/$zone";

  my @avu_specs;
  foreach my $query_spec (@query_specs) {
    my ($attribute, $value, $operator) = @$query_spec;

    my $spec = {attribute => $attribute,
                value     => $value};
    if ($operator) {
      $spec->{operator} = $operator;
    }

    push @avu_specs, $spec;
  }

  my $results = $self->coll_searcher->search($zone_path, @avu_specs);
  $self->debug("Found ", scalar @$results,
               "collections (to filter by '$root')");

  my @sorted = sort { $a cmp $b } @$results;
  $self->debug("Sorted ", scalar @sorted,
               " collections (to filter by '$root')");

  return grep { /^$root/msx } @sorted;
}

=head2 is_object

  Arg [1]    : Str iRODS path.

  Example    : $irods->is_object('/path')
  Description: Return true if path is an iRODS data object.
  Returntype : Bool

=cut

sub is_object {
  my ($self, $path) = @_;

  defined $path or
    $self->logconfess('A defined path argument is required');

  $path eq q{}
    and $self->logconfess('A non-empty path argument is required');

  $path = File::Spec->canonpath($path);
  $path = $self->_ensure_absolute_path($path);

  my $is_object = 0;
  my $cached = $self->_path_cache->get($path);
  if (defined $cached and $cached eq $OBJECT_PATH) {
    $self->debug("Using cached is_object for '$path'");
    $is_object = 1;
  }
  else {
    $is_object = $self->lister->is_object($path);
    if ($is_object) {
      $self->debug("Caching is_object for '$path'");
      $self->_path_cache->set($path, $OBJECT_PATH);
    }
  }

  return $is_object;
}

=head2 list_object

  Arg [1]    : iRODS data object path.

  Example    : $obj = $irods->list_object($object)
  Description: Return the full path of the object.
  Returntype : Str

=cut

sub list_object {
  my ($self, $object) = @_;

  defined $object or
    $self->logconfess('A defined object argument is required');

  $object eq q{} and
    $self->logconfess('A non-empty object argument is required');

  $object = $self->_ensure_absolute_path($object);

  # TODO: We could check that the object exists here. However, current
  # behaviour is to return undef rather than raise an exception.

  $self->debug("Listing object '$object'");

  my $result;
  if ($self->is_object($object)) {
    $result = $object; # Optimisation to use the path_cache
  }
  else {
    $result = $self->lister->list_object($object);
  }

  return $result;
}

=head2 read_object

  Arg [1]    : iRODS data object path.

  Example    : $irods->read_object('/my/path/lorem.txt')
  Description: Read a data object's contents into a string.
  Returntype : Str

=cut

sub read_object {
  my ($self, $object) = @_;

  defined $object or
    $self->logconfess('A defined object argument is required');

  $object eq q{} and
    $self->logconfess('A non-empty object argument is required');

  $object = $self->_ensure_object_path($object);
  $self->debug("Reading object '$object'");

  return $self->obj_reader->read_object($object);
}

=head2 add_object

  Arg [1]    : Path of file to add to iRODs.
  Arg [2]    : iRODS data object path.
  Arg [3]    : Checksum action, either $WTSI::NPG::iRODS::CALC_CHECKSUM
               (calculate a checksum on the server side) or
               $WTSI::NPG::iRODS::SKIP_CHECKSUM (skip calculation of a
               checksum on the server side). Defaults to
               $WTSI::NPG::iRODS::CALC_CHECKSUM

  Example    : $irods->add_object('lorem.txt', '/my/path/lorem.txt')
  Description: Add a file to iRODS.
  Returntype : Str

=cut

sub add_object {
  my ($self, $file, $target, $checksum_action) = @_;

  defined $file or
    $self->logconfess('A defined file argument is required');
  defined $target or
    $self->logconfess('A defined target (object) argument is required');

  $file eq q{} and
    $self->logconfess('A non-empty file argument is required');
  $target eq q{} and
    $self->logconfess('A non-empty target (object) argument is required');

  if (defined $checksum_action) {
    ($checksum_action =~ m{^\d$}msx and
     any { $checksum_action == $_ } ($CALC_CHECKSUM, $SKIP_CHECKSUM)) or
      $self->logconfess("Invalid checksum action '$checksum_action'");
  }
  else {
    $checksum_action = $CALC_CHECKSUM;
  }

  my @arguments;
  if ($checksum_action) {
    push @arguments , '-K';
  }

  $target = $self->_ensure_absolute_path($target);
  $self->debug("Adding '$file' as new object '$target'");
  push @arguments, $file, $target;

  WTSI::DNAP::Utilities::Runnable->new(executable  => $IPUT,
                                       arguments   => \@arguments,
                                       environment => $self->environment,
                                       logger      => $self->logger)->run;
  return $target;
}

=head2 replace_object

  Arg [1]    : Path of file to add to iRODs.
  Arg [2]    : iRODS data object path.
  Arg [3]    : Checksum action, either $WTSI::NPG::iRODS::CALC_CHECKSUM
               (calculate a checksum on the server side) or
               $WTSI::NPG::iRODS::SKIP_CHECKSUM (skip calculation of a
               checksum on the server side). Defaults to
               $WTSI::NPG::iRODS::CALC_CHECKSUM

  Example    : $irods->replace_object('lorem.txt', '/my/path/lorem.txt')
  Description: Replace a file in iRODS.
  Returntype : Str

=cut

sub replace_object {
  my ($self, $file, $target, $checksum_action) = @_;

  defined $file or
    $self->logconfess('A defined file argument is required');
  defined $target or
    $self->logconfess('A defined target (object) argument is required');

  $file eq q{} and
    $self->logconfess('A non-empty file argument is required');
  $target eq q{} and
    $self->logconfess('A non-empty target (object) argument is required');

  if (defined $checksum_action) {
    ($checksum_action =~ m{^\d$}msx and
     any { $checksum_action == $_ } ($CALC_CHECKSUM, $SKIP_CHECKSUM)) or
      $self->logconfess("Invalid checksum action '$checksum_action'");
  }
  else {
    $checksum_action = $CALC_CHECKSUM;
  }

  my @arguments = ('-f');
  if ($checksum_action) {
    push @arguments , '-K';
  }

  $target = $self->_ensure_object_path($target);
  $self->debug("Replacing object '$target' with '$file'");
  push @arguments, $file, $target;

  WTSI::DNAP::Utilities::Runnable->new
      (executable  => $IPUT,
       arguments   => \@arguments,
       environment => $self->environment,
       logger      => $self->logger)->run;
  return $target;
}

=head2 copy_object

  Arg [1]    : iRODS data object path.
  Arg [2]    : iRODS data object path.
  Arg [3]    : iRODS metadata attribute translator (optional).

  Example    : $irods->copy_object('/my/path/lorem.txt', '/my/path/ipsum.txt',
                                   sub { 'copy_' . $_ })
  Description: Copy a data object, including all of its metadata. The
               optional third argument is a callback that may be used to
               translate metadata attributes during the copy.
  Returntype : Str

=cut

sub copy_object {
  my ($self, $source, $target, $translator) = @_;

  defined $source or
    $self->logconfess('A defined source (object) argument is required');
  defined $target or
    $self->logconfess('A defined target (object) argument is required');

  $source eq q{} and
    $self->logconfess('A non-empty source (object) argument is required');
  $target eq q{} and
    $self->logconfess('A non-empty target (object) argument is required');

  if (defined $translator) {
    ref $translator eq 'CODE' or
      $self->logconfess("translator argument must be a CodeRef");
  }

  $source = $self->_ensure_object_path($source);
  $target = $self->_ensure_absolute_path($target);

  if ($self->is_collection($target)) {
    $self->logconfess("A target (object) argument may not be a collection: ",
                      "received '$target'");
  }

  $self->debug("Copying object from '$source' to '$target'");

  WTSI::DNAP::Utilities::Runnable->new(executable  => $ICP,
                                       arguments   => [$source, $target],
                                       environment => $self->environment,
                                       logger      => $self->logger)->run;

  $self->debug("Copying metadata from '$source' to '$target'");

  my @source_meta = $self->get_object_meta($source);
  foreach my $avu (@source_meta) {
    my $attr = $avu->{attribute};
    if ($translator) {
      $attr = $translator->($attr);
    }

    $self->add_object_avu($target, $attr, $avu->{value}, $avu->{units});
  }

  return $target
}

=head2 move_object

  Arg [1]    : iRODS data object path.
  Arg [2]    : iRODS data object path.

  Example    : $irods->move_object('/my/path/lorem.txt', '/my/path/ipsum.txt')
  Description: Move a data object.
  Returntype : Str

=cut

sub move_object {
  my ($self, $source, $target) = @_;

  defined $source or
    $self->logconfess('A defined source (object) argument is required');
  defined $target or
    $self->logconfess('A defined target (object) argument is required');

  $source eq q{} and
    $self->logconfess('A non-empty source (object) argument is required');
  $target eq q{} and
    $self->logconfess('A non-empty target (object) argument is required');

  $source = $self->_ensure_object_path($source);
  $target = $self->_ensure_absolute_path($target);
  $self->debug("Moving object from '$source' to '$target'");
  $self->_clear_caches($source);

  WTSI::DNAP::Utilities::Runnable->new(executable  => $IMV,
                                       arguments   => [$source, $target],
                                       environment => $self->environment,
                                       logger      => $self->logger)->run;
  return $target
}

=head2 get_object

  Arg [1]    : iRODS data object path.
  Arg [2]    : Local file path.

  Example    : $irods->get_object('/my/path/lorem.txt', 'lorem.txt')
  Description: Fetch a data object and return the path of the local copy.
  Returntype : Str

=cut

sub get_object {
  my ($self, $source, $target) = @_;

  defined $source or
    $self->logconfess('A defined source (data object) argument is required');
  defined $target or
    $self->logconfess('A defined target (file) argument is required');

  $source eq q{} and
    $self->logconfess('A non-empty source (data object) argument is required');
  $target eq q{} and
    $self->logconfess('A non-empty target (file) argument is required');

  $source = $self->_ensure_object_path($source);
  $target = $self->_ensure_absolute_path($target);

  my @args = ('-f', '-T', $source, $target);
  my $runnable = WTSI::DNAP::Utilities::Runnable->new
    (executable  => $IGET,
     arguments   => \@args,
     logger      => $self->logger)->run;

  return $target;
}

=head2 remove_object

  Arg [1]    : iRODS data object path.

  Example    : $irods->remove_object('/my/path/lorem.txt')
  Description: Remove a data object.
  Returntype : Str

=cut

sub remove_object {
  my ($self, $object) = @_;

  defined $object or
    $self->logconfess('A defined object argument is required');

  $object eq q{} and
    $self->logconfess('A non-empty object argument is required');

  $object = $self->_ensure_object_path($object);
  $self->debug("Removing object '$object'");
  $self->_clear_caches($object);

  WTSI::DNAP::Utilities::Runnable->new(executable  => $IRM,
                                       arguments   => [$object],
                                       environment => $self->environment,
                                       logger      => $self->logger)->run;
  return $object;
}

=head2 slurp_object

  Arg [1]    : iRODS data object path.

  Example    : $irods->read_object('/my/path/lorem.txt')
  Description: Read a data object's contents into a string. (Synonym for
               read_object.)
  Returntype : Str

=cut

sub slurp_object {
  my ($self, $object) = @_;

  defined $object or
    $self->logconfess('A defined object argument is required');

  $object eq q{} and
    $self->logconfess('A non-empty object argument is required');

  $object = $self->_ensure_object_path($object);
  $self->debug("Slurping object '$object'");

  return $self->read_object($object);
}

=head2 get_object_permissions

  Arg [1]    : iRODS data object path.

  Example    : $irods->get_object_permissions($path)
  Description: Return a list of ACLs defined for an object.
  Returntype : Array

=cut

sub get_object_permissions {
  my ($self, $object) = @_;

  defined $object or
    $self->logconfess('A defined object argument is required');

  $object eq q{} and
    $self->logconfess('A non-empty object argument is required');

  $object = $self->_ensure_object_path($object);

  my $cached = $self->_permissions_cache->get($object);
  if (defined $cached) {
    $self->debug("Using cached ACL for '$object': ", pp($cached));
  }
  else {
    my @acl = $self->acl_lister->get_object_acl($object);
    $cached = $self->_cache_permissions($object, \@acl);
  }

  return @{$cached};
}

=head2 set_object_permissions

  Arg [1]    : Permission, Str. One of $WTSI::NPG::iRODS::READ_PERMISSION,
               $WTSI::NPG::iRODS::WRITE_PERMISSION,
               $WTSI::NPG::iRODS::OWN_PERMISSION or
               $WTSI::NPG::iRODS::NULL_PERMISSION.
  Arg [2]    : Owner (user or group). This may be of the form <user> or
               <user>#<zone>.
  Arg [3]    : Path, Str.

  Example    : $irods->set_object_permissions('read', 'user1', $path)
  Description: Set access permissions on the data objecrt. Return the object
               path.
  Returntype : Str

=cut

sub set_object_permissions {
  my ($self, $level, $owner, $object) = @_;

  defined $owner or
    $self->logconfess('A defined owner argument is required');
  defined $object or
    $self->logconfess('A defined object argument is required');

  $owner eq q{} and
    $self->logconfess('A non-empty owner argument is required');
  $object eq q{} and
    $self->logconfess('A non-empty object argument is required');

  $object = $self->_ensure_object_path($object);

  my $perm_str = defined $level ? $level : $NULL_PERMISSION;

  any { $perm_str eq $_ } @VALID_PERMISSIONS or
    $self->logconfess("Invalid permission level '$perm_str'");

  $self->debug("Setting permissions on '$object' to '$perm_str' for '$owner'");
  my @acl = $self->get_object_permissions($object);

  my ($owner_name, $zone) = split /\#/msx, $owner;
  $zone ||= $self->find_zone_name($object);

  if (any { $_->{owner} eq $owner_name and
            $_->{zone}  eq $zone       and
            $_->{level} eq $perm_str } @acl) {
    $self->debug("'$object' already has permission ",
                 "'$perm_str' for '$owner_name#$zone'");
  }
  else {
    $self->acl_modifier->chmod_object($perm_str, $owner, $object);

    # Having 'null' permission means having no permission, so these
    # must be removed from the cached ACL.
    my @remain = grep { not ($_->{owner} eq $owner_name and
                             $_->{zone}  eq $zone) } @acl;

    my $cached = $self->_cache_permissions($object,
                                           [@remain, {owner => $owner_name,
                                                      zone  => $zone,
                                                      level => $perm_str}]);
  }

  return $object;
}

=head2 get_object_groups

  Arg [1]    : iRODS data object path.
  Arg [2]    : Permission, Str. One of $WTSI::NPG::iRODS::READ_PERMISSION,
               $WTSI::NPG::iRODS::WRITE_PERMISSION,
               $WTSI::NPG::iRODS::OWN_PERMISSION or
               $WTSI::NPG::iRODS::NULL_PERMISSION. Optional.

  Example    : $irods->get_object_groups($path)
  Description: Return a list of the data access groups in the object's ACL.
               If a permission level argument is supplied, only groups with
               that level of access will be returned. Only groups having a
               group name matching the current group filter will be returned.
  Returntype : Array

=cut

sub get_object_groups {
  my ($self, $object, $level) = @_;

  defined $object or
    $self->logconfess('A defined object argument is required');
  $object eq q{} and
    $self->logconfess('A non-empty object argument is required');

  $object = $self->_ensure_object_path($object);

  my $perm_str = defined $level ? $level : $NULL_PERMISSION;

  any { $perm_str eq $_ } @VALID_PERMISSIONS or
    $self->logconfess("Invalid permission level '$perm_str'");

  my @perms = $self->get_object_permissions($object);
  if ($level) {
    @perms = grep { $_->{level} eq $perm_str } @perms;
  }

  my @owners = map { $_->{owner} } @perms;
  if ($self->group_filter) {
    $self->debug("Pre-filter owners of '$object': [",
                 join(q{, }, @owners), q{]});
    @owners = grep { $self->group_filter->($_) } @owners;
    $self->debug("Post-filter owners of '$object': [",
                 join(q{, }, @owners), q{]});
  }

  my @groups = sort @owners;

  return @groups;
}

=head2 get_object_meta

  Arg [1]    : iRODS data object path.

  Example    : $irods->get_object_meta('/my/path/lorem.txt')
  Description: Get metadata on a data object as an array of AVUs.
  Returntype : Array[HashRef]

=cut

sub get_object_meta {
  my ($self, $object) = @_;

  defined $object or
    $self->logconfess('A defined object argument is required');
  $object eq q{} and
    $self->logconfess('A non-empty object argument is required');

  $object = $self->_ensure_object_path($object);

  my $cached = $self->_metadata_cache->get($object);
  if (defined $cached) {
    $self->debug("Using cached AVUs for '$object': ", pp($cached));
  }
  else {
    my @avus = $self->meta_lister->list_object_meta($object);
    $cached = $self->_cache_metadata($object, \@avus);
  }

  return @{$cached};
}

=head2 add_object_avu

  Arg [1]    : iRODS data object path.
  Arg [2]    : attribute.
  Arg [3]    : value.
  Arg [4]    : units (optional).

  Example    : add_object_avu('/my/path/lorem.txt', 'id', 'ABCD1234')
  Description: Add metadata to a data object. Return the object path.
  Returntype : Str

=cut

sub add_object_avu {
  my ($self, $object, $attribute, $value, $units) = @_;

  defined $object or
    $self->logconfess('A defined object argument is required');
  defined $attribute or
    $self->logconfess('A defined attribute argument is required');
  defined $value or
    $self->logconfess('A defined value argument is required');

  $object eq q{} and
    $self->logconfess('A non-empty object argument is required');
  $attribute eq q{} and
    $self->logconfess('A non-empty attribute argument is required');
  $value eq q{} and
    $self->logconfess('A non-empty value argument is required');

  $object = $self->_ensure_object_path($object);

  my $avu = $self->make_avu($attribute, $value, $units);
  my $avu_str = $self->avu_str($avu);
  $self->debug("Adding AVU $avu_str to '$object'");

  my @current_meta = $self->get_object_meta($object);
  if ($self->_meta_exists($attribute, $value, $units, \@current_meta)) {
    $self->logconfess("AVU $avu_str already exists for '$object'");
  }
  else {
    $self->meta_adder->modify_object_meta($object, $attribute,
                                          $value, $units);
    $self->_cache_metadata($object, [@current_meta, $avu]);
  }

  return $object;
}

=head2 remove_object_avu

  Arg [1]    : iRODS data object path.
  Arg [2]    : attribute.
  Arg [3]    : value.
  Arg [4]    : units (optional).

  Example    : $irods->remove_object_avu('/my/path/lorem.txt', 'id',
               'ABCD1234')
  Description: Remove metadata from a data object. Return the object
               path.
  Returntype : Str

=cut

sub remove_object_avu {
  my ($self, $object, $attribute, $value, $units) = @_;

  defined $object or
    $self->logconfess('A defined object argument is required');
  defined $attribute or
    $self->logconfess('A defined attribute argument is required');
  defined $value or
    $self->logconfess('A defined value argument is required');

  $object eq q{} and
    $self->logconfess('A non-empty object argument is required');
  $attribute eq q{} and
    $self->logconfess('A non-empty attribute argument is required');
  $value eq q{} and
    $self->logconfess('A non-empty value argument is required');

  $object = $self->_ensure_object_path($object);

  my $avu = $self->make_avu($attribute, $value, $units);
  my $avu_str = $self->avu_str($avu);
  $self->debug("Removing AVU $avu_str from '$object'");

  my @current_meta = $self->get_object_meta($object);
  if (!$self->_meta_exists($attribute, $value, $units, \@current_meta)) {
    $self->logconfess("AVU $avu_str does not exist for '$object'");
  }
  else {
    $self->meta_remover->modify_object_meta($object, $attribute,
                                            $value, $units);
    my @remain = grep { not $self->avus_equal($avu, $_) } @current_meta;
    $self->_cache_metadata($object, \@remain);
  }

  return $object;
}

=head2 make_object_avu_history

  Arg [1]    : iRODS data object path.
  Arg [2]    : attribute.
  Arg [3]    : DateTime a timestamp (optional, defaults to the current time).

  Example    : $irods->make_object_avu_history('/my/path/lorem.txt', 'id');
  Description: Return a new history AVU reflecting the current state of
               the attribue. i.e. call this method before you change the
               AVU.

               The history will be of the form:

               [<ISO8601 timestamp>] <value>[,<value>]+

               If there are multiple AVUS for the specified attribute, their
               values will be sorted and concatenated, separated by commas.
               If there are no AVUs specified attribute, an error will be
               raised.
  Returntype : HashRef

=cut

sub make_object_avu_history {
  my ($self, $object, $attribute, $timestamp) = @_;

  defined $object or
    $self->logconfess('A defined object argument is required');
  defined $attribute or
    $self->logconfess('A defined attribute argument is required');

  $object eq q{} and
    $self->logconfess('A non-empty object argument is required');
  $attribute eq q{} and
    $self->logconfess('A non-empty attribute argument is required');

  $object = $self->_ensure_object_path($object);

  my @historic_avus = grep { $_->{attribute} eq $attribute }
    $self->get_object_meta($object);
  unless (@historic_avus) {
    $self->logconfess("Failed to make a history for attribute '$attribute' ",
                      "on object '$object' because there are no AVUs with ",
                      "that attribute");
  }

  return $self->_make_avu_history($attribute, \@historic_avus, $timestamp);
}

=head2 find_objects_by_meta

  Arg [1]    : iRODS collection path.
  Arg [2]    : ArrayRefs of attribute value tuples.

  Example    : $irods->find_objects_by_meta('/my/path/foo/',
                                            ['id' => 'ABCD1234'])
  Description: Find objects by their metadata, restricted to a parent
               collection. The collection path argument is not a simple
               string prefix, it is a collection. i.e. '/my/path/foo' is
               equivalent to '/my/path/foo/' and will not return results
               in collection '/my/path/foo_1'.
               Return a list of objects, sorted by their data object name
               component.
  Returntype : Array

=cut

sub find_objects_by_meta {
  my ($self, $root, @query_specs) = @_;

  defined $root or $self->logconfess('A defined root argument is required');
  $root eq q{} and $self->logconfess('A non-empty root argument is required');

  $root = $self->_ensure_collection_path($root);

  # Ensure a single trailing slash for collection boundary matching.
  $root =~ s/\/*$/\//msx;

  my $zone = $self->find_zone_name($root);
  # baton >= 0.10.0 uses paths as per-query zone hints
  my $zone_path = "/$zone";

  my @avu_specs;
  foreach my $query_spec (@query_specs) {
    my ($attribute, $value, $operator) = @$query_spec;

    my $spec = {attribute => $attribute,
                value     => $value};
    if ($operator) {
      $spec->{operator} = $operator;
    }

    push @avu_specs, $spec;
  }

  my $results = $self->obj_searcher->search($zone_path, @avu_specs);
  $self->debug("Found ", scalar @$results, " objects (to filter by '$root')");
  my @sorted = sort { $a cmp $b } @$results;
  $self->debug("Sorted ", scalar @sorted, " objects (to filter by '$root')");

  return grep { /^$root/msx } @sorted;
}

=head2 checksum

  Arg [1]    : iRODS data object path.

  Example    : $cs = $irods->checksum('/my/path/lorem.txt')
  Description: Return the MD5 checksum of an iRODS data object. The checksum
               returned is the iRODS cached value, which may be empty if
               the calculation has not yet been done.
  Returntype : Str

=cut

sub checksum {
  my ($self, $object) = @_;

  defined $object or
    $self->logconfess('A defined object argument is required');

  $object eq q{} and
    $self->logconfess('A non-empty object argument is required');

  $object = $self->_ensure_object_path($object);

  return $self->detailed_lister->list_object_checksum($object);
}

sub collection_checksums {
  my ($self, $collection, $recurse) = @_;

  defined $collection or
    $self->logconfess('A defined collection argument is required');

  $collection eq q{} and
    $self->logconfess('A non-empty collection argument is required');

  $collection = $self->_ensure_collection_path($collection);

  return $self->detailed_lister->list_collection_checksums
    ($collection, $recurse);
}

=head2 calculate_checksum

  Arg [1]    : iRODS data object path.

  Example    : $cs = $irods->calculate_checksum('/my/path/lorem.txt')
  Description: Return the MD5 checksum of an iRODS data object. Uses -f
               to force it to be up to date.
  Returntype : Str

=cut

sub calculate_checksum {
  my ($self, $object) = @_;

  defined $object or
    $self->logconfess('A defined object argument is required');

  $object eq q{} and
    $self->logconfess('A non-empty object argument is required');

  $object = $self->_ensure_object_path($object);

  my @raw_checksum = WTSI::DNAP::Utilities::Runnable->new
    (executable  => $ICHKSUM,
     arguments   => ['-f', $object],
     environment => $self->environment,
     logger      => $self->logger)->run->split_stdout;
  unless (@raw_checksum) {
    $self->logconfess("Failed to get iRODS checksum for '$object'");
  }

  my $checksum = shift @raw_checksum;
  $checksum =~ s/.*([\da-f]{32})$/$1/msx;

  return $checksum;
}

=head2 validate_checksum_metadata

  Arg [1]    : iRODS data object path.

  Example    : $irods->validate_checksum_metadata('/my/path/lorem.txt')
  Description: Return true if the MD5 checksum in the metadata of an iRODS
               object is identical to the MD5 calculated by iRODS.
  Returntype : Bool

=cut

sub validate_checksum_metadata {
  my ($self, $object) = @_;

  defined $object or
    $self->logconfess('A defined object argument is required');

  $object eq q{} and
    $self->logconfess('A non-empty object argument is required');

  $object = $self->_ensure_object_path($object);

  my $identical = 0;
  my @md5 = grep { $_->{attribute} eq $FILE_MD5 }
    $self->get_object_meta($object);

  unless (@md5) {
    $self->logconfess("Failed to validate MD5 metadata for '$object' ",
                      "because it is missing");
  }

  if (scalar @md5 > 1) {
    $self->logconfess("Failed to validate MD5 metadata for '$object' ",
                      "because it has multiple values");
  }

  my $avu = $md5[0];
  my $irods_md5 = $self->calculate_checksum($object);
  my $md5 = $avu->{value};

  if ($md5 eq $irods_md5) {
    $self->debug("Confirmed '$object' MD5 as ", $md5);
    $identical = 1;
  }
  else {
    $self->debug("Expected MD5 of $irods_md5 but found $md5 for '$object'");
  }

  return $identical;
}

=head2 replicates

  Arg [1]    : iRODS data object path.

  Example    : my @replicates = $irods->replicates('/my/path/lorem.txt')
  Description: Return an array of all replicate descriptors for a data object.
               Each replicate is represented as a HashRef of the form:
                   {
                     checksum => <checksum Str>,
                     location => <location Str>,
                     number   => <replicate number Int>,
                     resource => <resource name Str>,
                     valid    => <is valid Int>,
                   }

                The checksum of each replicate is reported using the iRODS
                GenQuery API.
  Returntype : Array[Hashref]

=cut

sub replicates {
  my ($self, $object) = @_;

  defined $object or
    $self->logconfess('A defined object argument is required');

  $object eq q{} and
    $self->logconfess('A non-empty object argument is required');

  $object = $self->_ensure_object_path($object);

  return $self->detailed_lister->list_object_replicates($object);
}

=head2 valid_replicates

  Arg [1]    : iRODS data object path.

  Example    : my @replicates = $irods->valid_replicates('/my/path/lorem.txt')
  Description: Return an array of all valid replicate descriptors for a data
               object, sorted by ascending replicate number.
  Returntype : Array[Hashref]

=cut

sub valid_replicates {
  my ($self, $object) = @_;

  my @valid_replicates = sort { $a->{number} cmp $b->{number} }
    grep { $_->{valid} } $self->replicates($object);

  return @valid_replicates;
}

=head2 invalid_replicates

  Arg [1]    : iRODS data object path.

  Example    : my @replicates = $irods->invalid_replicates('/my/path/lorem.txt')
  Description: Return an array of all invalid replicate descriptors for a data
               object, sorted by ascending replicate number.
  Returntype : Array[Hashref]

=cut

sub invalid_replicates {
  my ($self, $object) = @_;

  my @invalid_replicates = sort { $a->{number} cmp $b->{number} }
    grep { not $_->{valid} } $self->replicates($object);

  return @invalid_replicates;
}

=head2 prune_replicates

  Arg [1]    : iRODS data object path.

  Example    : my @pruned = $irods->prune_replicates('/my/path/lorem.txt')
  Description: Remove any replicates of a data object that are marked as
               stale in the ICAT.  Return an array of descriptors of the
               pruned replicates, sorted by ascending replicate number.
               Each replicate is represented as a HashRef of the form:
                   {
                     checksum => <checksum Str>,
                     location => <location Str>,
                     number   => <replicate number Int>,
                     resource => <resource name Str>,
                     valid    => <is valid Int>,
                   }

               Raise anm error if there are only invalid replicates; there
               should always be a valid replicate and pruning in this case
               would be equivalent to deletion.
  Returntype : Array[Hashref]

=cut

sub prune_replicates {
  my ($self, $object) = @_;

  my @invalid_replicates = $self->invalid_replicates($object);

  my @pruned;
  if ($self->valid_replicates($object)) {
    foreach my $rep (@invalid_replicates) {
      my $resource = $rep->{resource};
      my $checksum = $rep->{checksum};
      my $rep_num  = $rep->{number};
      $self->debug("Pruning invalid replicate $rep_num with checksum ",
                   "'$checksum' from resource '$resource' for ",
                   "data object '$object'");
      $self->remove_replicate($object, $rep_num);
      push @pruned, $rep;
    }
  }
  else {
    $self->logconfess("Failed to prune invalid replicates from '$object': ",
                      "there and no valid replicates of this data object; ",
                      "pruning would be equivalent to deletion");
  }

  return @pruned;
}

=head2 remove_replicate

  Arg [1]    : iRODS data object path.
  Arg [2]    : replicate number

  Example    : $irods->remove_replicate('/my/path/lorem.txt')
  Description: Remove a replicate of a data object.  Return the object path.
  Returntype : Str

=cut

sub remove_replicate {
  my ($self, $object, $replicate_num) = @_;

  defined $object or
    $self->logconfess('A defined object argument is required');

  $object eq q{} and
    $self->logconfess('A non-empty object argument is required');

  $object = $self->_ensure_object_path($object);

  $replicate_num =~ m{^\d+$}msx or
    $self->logconfess('A non-negative integer replicate_num argument ',
                      'is required');

  $self->debug("Removing replicate '$replicate_num' of '$object'");
  WTSI::DNAP::Utilities::Runnable->new(executable  => $IRM,
                                       arguments   => ['-n', $replicate_num,
                                                       $object],
                                       environment => $self->environment,
                                       logger      => $self->logger)->run;
  return $object;
}

=head2 avu_history_attr

  Arg [1]    : iRODS data object path.
  Arg [2]    : attribute.

  Example    : $irods->avu_history_attr('/my/path/lorem.txt', 'id');
  Description: Return the new history AVU attribute corresponding to the
               specified attribute.
  Returntype : Str

=cut

sub avu_history_attr {
  my ($self, $attribute) = @_;

  defined $attribute or
    $self->logconfess('A defined attribute argument is required');

  $attribute eq q{} and
    $self->logconfess('A non-empty attribute argument is required');

  return $attribute . '_history';
}

=head2 is_avu_history_attr

  Arg [1]    : iRODS data object path.
  Arg [2]    : attribute.

  Example    : $irods->is_avu_history_attr('id_history');
  Description: Return true if the attribute string matches the pattern
               expected for an AVU history attribute.
  Returntype : Bool

=cut

sub is_avu_history_attr {
  my ($self, $attribute) = @_;

  defined $attribute or
    $self->logconfess('A defined attribute argument is required');

  $attribute eq q{} and
    $self->logconfess('A non-empty attribute argument is required');

  return $attribute =~ m{.*_history$}msx;
}

sub _ensure_absolute_path {
  my ($self, $target) = @_;

  my $absolute = $target;
  unless ($target =~ m{^/}msx) {
    $absolute = $self->working_collection . q{/} . $absolute;
  }

  return $absolute;
}

sub _ensure_collection_path {
  my ($self, $target) = @_;

  my $path = $self->_ensure_absolute_path($target);
  if (not $self->is_collection($path)) {
    $self->logconfess("A collection path is required: received '$path'");
  }

  return $path;
}

sub _ensure_object_path {
  my ($self, $target) = @_;

  my $path = $self->_ensure_absolute_path($target);
  if (not $self->is_object($path)) {
    $self->logconfess("A data object path is required: received '$path'");
  }

  return $path;
}

sub _meta_exists {
  my ($self, $attribute, $value, $units, $current_meta) = @_;

  ref $current_meta eq 'ARRAY' or
    $self->logconfess("current_meta argument must be an ArrayRef");

  if ($units) {
    return grep { $_->{attribute} eq $attribute &&
                  $_->{value}     eq $value     &&
                  $_->{units}     eq $units } @$current_meta;
  }
  else {
    return grep { $_->{attribute} eq $attribute &&
                  $_->{value}     eq $value} @$current_meta;
  }
}

sub _make_avu_history {
  my ($self, $attribute, $historic_avus, $history_timestamp) = @_;

  $self->is_avu_history_attr($attribute) and
    $self->logcroak("An AVU history may not be created for the ",
                    "history attribute '$attribute'");

  $history_timestamp ||= DateTime->now->iso8601;

  my @historic_values = sort { $a cmp $b } map { $_->{value} } @$historic_avus;

  my $history_attribute = $self->avu_history_attr($attribute);
  my $history_value     = sprintf "[%s] %s", $history_timestamp, join q{,},
    @historic_values;

  return {attribute => $history_attribute,
          value     => $history_value,
          units     => undef};
}

sub _build_groups {
  my ($self) = @_;

  return [$self->list_groups];
}

sub _cache_metadata {
  my ($self, $path, $avus) = @_;

  my $sorted = [$self->sort_avus(@{$avus})];
  $self->_metadata_cache->set($path, $sorted);
  $self->debug("Updated AVU cache for '$path': ", pp($sorted));

  return $sorted;
}

sub _cache_permissions {
  my ($self, $path, $acl) = @_;

  # Having 'null' permission means having no permission, so these
  # must not be cached.
  my @to_cache =
    grep { $_->{level} ne $WTSI::NPG::iRODS::NULL_PERMISSION } @{$acl};

  my $sorted = [$self->sort_acl(@to_cache)];
  $self->_permissions_cache->set($path, $sorted);
  $self->debug("Updated ACL cache for '$path': ", pp($sorted));

  return $sorted;
}

sub _clear_caches {
  my ($self, $path) = @_;

  $self->debug("Clearing cached path, AVUs abd ACL for '$path'");
  $self->_path_cache->remove($path);
  $self->_permissions_cache->remove($path);
  $self->_metadata_cache->remove($path);

  return;
}

sub _build_irods_major_version {
  my ($self) = @_;

  my @entries = WTSI::DNAP::Utilities::Runnable->new
    (executable  => $IENV,
     environment => $self->environment,
     logger      => $self->logger)->run->split_stdout;

  @entries or
    $self->logconfess("Failed to read any output from '$IENV'");

  my $version_entry = shift @entries;

  my ($irods_major_version) = $version_entry =~
    m{NOTICE:\s+Release\sVersion\s=\srods(\d)[.]\d[.]\d}msx;
  defined $irods_major_version or
    $self->logconfess("Failed to parse a valid iRODS major version ",
                      "from '$version_entry'");

  any { $irods_major_version eq $_ } ($IRODS_MAJOR_VERSION_3,
                                      $IRODS_MAJOR_VERSION_4) or
    $self->logconfess("Failed to parse a valid iRODS major version ",
                      "from '$version_entry'");

  return $irods_major_version;
}

sub DEMOLISH {
  my ($self, $in_global_destruction) = @_;

  # Only do try to stop cleanly if the object is not already being
  # destroyed by Perl (as indicated by the flag passed in by Moose).

  my @clients = qw[
                    acl_lister
                    acl_modifier
                    coll_searcher
                    contents_lister
                    detailed_lister
                    lister
                    meta_adder
                    meta_lister
                    meta_remover
                    obj_reader
                    obj_searcher
                 ];

  if (not $in_global_destruction) {

    # Stop any active clients and log any errors that they encountered
    # while running. This preempts the clients being stopped within
    # their own destructors and allows our logger to be resonsible for
    # reporting any errors.
    #
    # If stopping were left to the client destructors, Moose would
    # handle any errors by warning to STDERR instead of using the log.
    foreach my $client (@clients) {
      my $predicate = "has_$client";
      if ($self->$predicate) {
        try {
          $self->debug("Stopping $client client");
          my $startable = $self->$client;

          if ($client eq 'lister') {
            my $muffled = Log::Log4perl->get_logger('log4perl.logger.Muffled');
            $muffled->level($OFF);
            $startable->logger($muffled);
          }

          $startable->stop;
        } catch {
          if ($client eq 'lister') {
            $self->debug("$client handled expected error: ", $_);
          }
          else {
            $self->error("Failed to stop $client cleanly: ", $_);
          }
        };
      }
    }
  }

  return;
}

__PACKAGE__->meta->make_immutable;

no Moose;

1;

__END__


=head1 NAME

WTSI::NPG::iRODS

=head1 SYNOPSIS

  my $irods = WTSI::NPG::iRODS->new;
  my $rods_path = $irods->add_object("file.txt", "irods/path");
  print $irods->list_object($rods_path), "\n";

  $irods->add_object_avu(rods_path, 'a', 'b', 'c');
  $irods->add_object_avu(rods_path, 'x', 'y1', 'z');
  $irods->add_object_avu(rods_path, 'x', 'y2', 'z');

  my @objs = $irods->find_objects_by_meta('/',
                                          [a => 'b'],
                                          [y => 'z%', 'like']);

=head1 DESCRIPTION

This class provides access to iRODS operations on data objects,
collections and metadata. It does so by launching several client
programs in the background, each of which holds open a connection

On creation, an instance captures a copy of %ENV which it uses for all
its child processes.

iRODS paths to data objects and collections are represented as
strings. AVUs are represented as HashRefs of the form

  { attribute => <attribute name>,
    value     => <attribute value>,
    units     => <attribute units> }

Units are optional.

Query clauses are represented as ArrayRefs of the form

  [ <attribute name>, <attribute value> <operator> ]

The operator is optional, defaulting to '='. Valid operators are '=',
'like', '<' and '>'.

e.g. The query

  [x => 'a'], [y => 'b'], [z => 'c%', 'like']

is translated to the iRODS imeta query

  x = a and y = b and x like c%

=head1 AUTHOR

Keith James <kdj@sanger.ac.uk>

=head1 COPYRIGHT AND DISCLAIMER

Copyright (C) 2013, 2014, 2015, 2016 Genome Research Limited. All
Rights Reserved.

This program is free software: you can redistribute it and/or modify
it under the terms of the Perl Artistic License or the GNU General
Public License as published by the Free Software Foundation, either
version 3 of the License, or (at your option) any later version.

This program is distributed in the hope that it will be useful,
but WITHOUT ANY WARRANTY; without even the implied warranty of
MERCHANTABILITY or FITNESS FOR A PARTICULAR PURPOSE.  See the
GNU General Public License for more details.

=cut<|MERGE_RESOLUTION|>--- conflicted
+++ resolved
@@ -58,7 +58,9 @@
 our $OBJECT_PATH        = 'OBJECT';
 our $COLLECTION_PATH    = 'COLLECTION';
 
-<<<<<<< HEAD
+our $CALC_CHECKSUM = 1;
+our $SKIP_CHECKSUM = 0;
+
 our $IRODS_MAJOR_VERSION_3 = '3';
 our $IRODS_MAJOR_VERSION_4 = '4';
 
@@ -70,10 +72,6 @@
    builder       => '_build_irods_major_version',
    init_arg      => undef,
    documentation => 'The iRODS major version; 3 or 4');
-=======
-our $CALC_CHECKSUM = 1;
-our $SKIP_CHECKSUM = 0;
->>>>>>> a513e204
 
 has 'strict_baton_version' =>
   (is            => 'ro',
