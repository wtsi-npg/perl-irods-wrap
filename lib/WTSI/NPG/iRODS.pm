--- conflicted
+++ resolved
@@ -2423,19 +2423,10 @@
   my $stage_error = q[];
 
   try {
-<<<<<<< HEAD
     $self->debug("Staging '$file' to '$staging_path'");
     $self->baton_client->put_object($file, $staging_path, @arguments);
-=======
-    $self->debug("Staging '$file' to '$staging_path' with $IPUT");
-    WTSI::DNAP::Utilities::Runnable->new
-        (executable  => $IPUT,
-         arguments   => [@arguments, $file, $staging_path],
-         environment => $self->environment)->run;
-
     # Tag staging file for easy location with a query
     $self->add_object_avu($staging_path, $STAGING, 1);
->>>>>>> 9ec914cc
   } catch {
     $num_errors++;
     my @stack1 = split /\n/msx; # Chop up the stack trace
