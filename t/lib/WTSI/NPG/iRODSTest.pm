--- conflicted
+++ resolved
@@ -14,11 +14,8 @@
 use Unicode::Collate;
 
 use base qw(Test::Class);
-<<<<<<< HEAD
-use Test::More tests => 219;
-=======
-use Test::More tests => 206;
->>>>>>> 3ba710a2
+use Test::More tests => 223;
+
 use Test::Exception;
 
 Log::Log4perl::init('./etc/log4perl_tests.conf');
