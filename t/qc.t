
# Tests operation of genotyping QC, both individual scripts and bootstrap

# Author:  Iain Bancarz, ib5@sanger.ac.uk
# July 2012

use strict;
use warnings;
use Cwd;
use File::Temp qw/tempdir/;
use FindBin qw($Bin);
use Test::More tests => 87;
use WTSI::Genotyping::QC::QCPlotTests qw(jsonPathOK pngPathOK xmlPathOK);

my $start = time();
my $bin = "$Bin/../bin/"; # assume we are running from perl/t
my $plinkA = "$Bin/qc_test_data/alpha";
my $simA = "$Bin/qc_test_data/alpha.sim";
my $outDirA = "$Bin/qc/alpha/";
my $heatMapDir = "plate_heatmaps/";
my $titleA = "Alpha";
my $config = "$bin/../json/qc_threshold_defaults.json";
my $dbnameA = "alpha_pipeline.db";
my $dbfileMasterA = "$Bin/qc_test_data/$dbnameA";
my $piperun = "pipeline_run"; # run name in pipeline DB
my ($cmd, $status);

# copy pipeline DB to temporary directory; edits are made to temporary copy, not "master" copy from github
my $tempdir = tempdir(CLEANUP => 1);
system("cp $dbfileMasterA $tempdir");
my $dbfileA = $tempdir."/".$dbnameA;

# may later include datasets 'beta', 'gamma', etc.

chdir($outDirA);
system('rm -f *.png *.txt *.json *.html plate_heatmaps/*'); # remove output from previous tests, if any

### test creation of QC input files ### 

print "Testing dataset Alpha.\n";

## test identity check
$status = system("perl $bin/check_identity_bed.pl $plinkA");
is($status, 0, "check_identity_bed.pl exit status");

## test call rate & heterozygosity computation
my $crHetFinder = "/nfs/users/nfs_i/ib5/mygit/github/Gftools/snp_af_sample_cr_bed"; # TODO make more portable
$status = system("$crHetFinder $plinkA");
is($status, 0, "snp_af_sample_cr_bed exit status");

## test duplicate check
$status = system("perl $bin/check_duplicates_bed.pl $plinkA");
is($status, 0, "check_duplicates_bed.pl exit status");

## test gender check
$status = system("perl $bin/check_xhet_gender.pl --input=$plinkA");
is($status, 0, "check_xhet_gender.pl exit status");

## test xydiff computation
$status = system("perl $bin/xydiff.pl --input=$simA --output=xydiff.txt");
is($status, 0, "xydiff.pl exit status");

## test collation into summary
$status = system("perl $bin/write_qc_status.pl --config=$config --dbpath=$dbfileA");
is($status, 0, "write_qc_status.pl exit status");
## test output
ok(jsonPathOK('qc_results.json'), "qc_results.json in valid format");

### test creation of plots ###

## plate heatmap plots
my @modes = qw/cr het xydiff/;
foreach my $mode (@modes) {
    $cmd = "cat sample_cr_het.txt | perl $bin/plate_heatmap_plots.pl --mode=$mode --out_dir=$outDirA/$heatMapDir --dbpath=$dbfileA";
    is(system($cmd), 0, "plate_heatmap_plots.pl exit status: mode $mode");
    for (my $i=1;$i<=11;$i++) {
	my $png = "plate_heatmaps/plot_".$mode."_SS_plate".sprintf("%04d", $i).".png";
	ok(pngPathOK($png), "PNG output $png in valid format");
    }
}

## plate heatmap index
$cmd = "perl $bin/plate_heatmap_index.pl $titleA $heatMapDir index.html";
is(system($cmd), 0, "plate_heatmap_index.pl exit status");
## plate heatmap index output
ok(xmlPathOK('plate_heatmaps/index.html'), "plate_heatmaps/index.html in valid XML format");

## box/bean plots
my @inputs = qw/sample_cr_het.txt sample_cr_het.txt xydiff.txt/;
for (my $i=0;$i<@modes;$i++) {
    $cmd = "cat $inputs[$i] | perl $bin/plot_box_bean.pl --mode=$modes[$i] --out_dir=. --title=$titleA --dbpath=$dbfileA";
    is(system($cmd), 0, "plot_box_bean.pl exit status: mode $modes[$i]");
}

## cr/het density
$cmd = "cat sample_cr_het.txt | perl $bin/plot_cr_het_density.pl --out_dir=. --title=$titleA";
is(system($cmd), 0, "plot_cr_het_density.pl exit status");

## failure cause breakdown
$cmd = "perl $bin/plot_fail_causes.pl --title=$titleA";
is(system($cmd), 0, "plot_fail_causes.pl exit status");

## test PNG outputs in main directory
my @png = qw /cr_beanplot.png          crHetDensityScatter.png  failScatterPlot.png  het_beanplot.png  
sample_xhet_gender.png  xydiff_boxplot.png      cr_boxplot.png           crHistogram.png          
failsCombined.png    het_boxplot.png   total_samples_per_plate.png
crHetDensityHeatmap.png  failScatterDetail.png    failsIndividual.png  hetHistogram.png  xydiff_beanplot.png/;
foreach my $png (@png) {
    ok(pngPathOK($png), "PNG output $png in valid format");
}

## html index for all plots
$cmd = "perl $bin/main_plot_index.pl . qc_results.json $titleA";
is(system($cmd), 0, "main_plot_index.pl exit status");

## main index output
ok(xmlPathOK('index.html'), "Main index.html in valid XML format");

system('rm -f *.png *.txt *.json *.html plate_heatmaps/*'); # remove output from previous tests, again
system("cp $dbfileMasterA $tempdir");
print "\tRemoved output from previous tests; now testing main bootstrap script.\n";

## check run_qc.pl bootstrap script
<<<<<<< HEAD
$cmd = "perl $bin/run_qc.pl --output-dir=. --config=$config --title=$titleA --dbpath=$dbfileA --sim=$simA $plinkA --run=pipeline_run > /dev/null";
=======
$cmd = "perl $bin/run_qc.pl --output-dir=. --config=$config --title=$titleA --dbpath=$dbfileA --sim=$simA $plinkA --run=$piperun";
>>>>>>> 514ccc70
is(system($cmd), 0, "run_qc.pl bootstrap script exit status");

## check (non-heatmap) outputs again
foreach my $png (@png) {
    ok(pngPathOK($png), "PNG output $png in valid format");
}
ok(xmlPathOK('index.html'), "Main index.html in valid XML format");

my $heatMapsOK = 1;
foreach my $mode (@modes) {
    for (my $i=1;$i<=11;$i++) {
	my $png = "plate_heatmaps/plot_".$mode."_SS_plate".sprintf("%04d", $i).".png";
	unless (pngPathOK($png)) {$heatMapsOK = 0; last; }
    }
    unless (xmlPathOK('plate_heatmaps/index.html')) { $heatMapsOK = 0; }
}
ok($heatMapsOK, "Plate heatmap outputs OK");

print "\tTest dataset Alpha finished.\n";

my $duration = time() - $start;
print "QC test finished.  Duration: $duration s\n";<|MERGE_RESOLUTION|>--- conflicted
+++ resolved
@@ -121,11 +121,7 @@
 print "\tRemoved output from previous tests; now testing main bootstrap script.\n";
 
 ## check run_qc.pl bootstrap script
-<<<<<<< HEAD
-$cmd = "perl $bin/run_qc.pl --output-dir=. --config=$config --title=$titleA --dbpath=$dbfileA --sim=$simA $plinkA --run=pipeline_run > /dev/null";
-=======
 $cmd = "perl $bin/run_qc.pl --output-dir=. --config=$config --title=$titleA --dbpath=$dbfileA --sim=$simA $plinkA --run=$piperun";
->>>>>>> 514ccc70
 is(system($cmd), 0, "run_qc.pl bootstrap script exit status");
 
 ## check (non-heatmap) outputs again
